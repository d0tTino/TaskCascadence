"""Entry points for the command-line interface.

This CLI exposes a minimal ``task`` command with sub-commands to list, run and
disable tasks as described in the PRD (FR-12).
"""

from __future__ import annotations

import click  # noqa: F401 - re-exported for CLI extensions

import importlib
import typer

from ..scheduler import (
    get_default_scheduler,
    default_scheduler as _default_scheduler,
    CronScheduler,
    BaseScheduler,
)
from ..pipeline_registry import get_pipeline
from .. import plugins  # noqa: F401
from ..metrics import start_metrics_server  # noqa: F401
from ..pointer_store import PointerStore
import task_cascadence as tc
from ..n8n import export_workflow

from typing import Callable, Union

default_scheduler: Union[Callable[[], BaseScheduler], BaseScheduler] = _default_scheduler


app = typer.Typer(help="Interact with Cascadence tasks")


@app.callback()
def _global_options(
    metrics_port: int | None = typer.Option(
        None,
        "--metrics-port",
        help="Expose Prometheus metrics on PORT before executing the command",
    ),
    transport: str | None = typer.Option(
        None,
        "--transport",
        help="Configure UME transport [grpc|nats]",
    ),
    grpc_stub: str | None = typer.Option(
        None,
        "--grpc-stub",
        help="Dotted path to a gRPC stub instance",
    ),
    grpc_method: str = typer.Option(
        "Send",
        "--grpc-method",
        help="Method name for gRPC emission",
    ),
    nats_conn: str | None = typer.Option(
        None,
        "--nats-conn",
        help="Dotted path to a NATS connection object",
    ),
    nats_subject: str = typer.Option(
        "events",
        "--nats-subject",
        help="Subject for NATS messages",
    ),
) -> None:
    """Handle global options for the CLI."""

    if metrics_port is not None:
        start_metrics_server(metrics_port)

    if transport:
        def _load(path: str):
            module, attr = path.split(":")
            mod = importlib.import_module(module)
            return getattr(mod, attr)

        if transport == "grpc":
            if grpc_stub is None:
                raise typer.BadParameter("--grpc-stub is required for grpc transport")
            stub = _load(grpc_stub)
            tc.ume.configure_transport("grpc", stub=stub, method=grpc_method)
        elif transport == "nats":
            if nats_conn is None:
                raise typer.BadParameter("--nats-conn is required for nats transport")
            conn = _load(nats_conn)
            tc.ume.configure_transport("nats", connection=conn, subject=nats_subject)
        else:  # pragma: no cover - validation by typer
            raise typer.BadParameter(f"Unknown transport: {transport}")


@app.command("list")
def list_tasks() -> None:
    """List all registered tasks."""

    sched = get_default_scheduler()
    for name, disabled in sched.list_tasks():
        status = "disabled" if disabled else "enabled"
        typer.echo(f"{name}\t{status}")


@app.command("run")
def run_task(
    name: str,
    temporal: bool = typer.Option(False, "--temporal", help="Execute via Temporal"),
    user_id: str = typer.Option(..., "--user-id", help="User ID for UME events"),
    group_id: str = typer.Option(..., "--group-id", help="Group ID for UME events"),
) -> None:
    """Run ``NAME`` if it exists and is enabled."""

    from ..ume import emit_stage_update_event

    try:
        emit_stage_update_event(
            name,
            "start",
            user_id=user_id,
            group_id=group_id,
        )
<<<<<<< HEAD
        metadata = get_default_scheduler().run_task_with_metadata(
=======
        execution = get_default_scheduler().run_task_with_metadata(
>>>>>>> 22d60fc0
            name,
            use_temporal=temporal,
            user_id=user_id,
            group_id=group_id,
        )
        typer.echo(f"run-id\t{execution.run_id}")
        emit_stage_update_event(
            name,
            "finish",
            user_id=user_id,
            group_id=group_id,
        )
        typer.echo(f"run id: {metadata.run_id}")
    except Exception as exc:  # pragma: no cover - simple error propagation
        emit_stage_update_event(
            name,
            "error",
            user_id=user_id,
            group_id=group_id,
        )
        typer.echo(f"error: {exc}", err=True)
        raise typer.Exit(code=1) from exc


@app.command("run-async")
def run_task_async(
    name: str,
    temporal: bool = typer.Option(False, "--temporal", help="Execute via Temporal"),
    user_id: str = typer.Option(..., "--user-id", help="User ID for UME events"),
    group_id: str = typer.Option(..., "--group-id", help="Group ID for UME events"),
) -> None:
    """Run ``NAME`` asynchronously if it exists and is enabled."""

    from ..ume import emit_stage_update_event
    import inspect
    from typing import Coroutine, Any, cast
    from ..async_utils import run_coroutine

    try:
        emit_stage_update_event(
            name,
            "start",
            user_id=user_id,
            group_id=group_id,
        )
<<<<<<< HEAD
        metadata = get_default_scheduler().run_task_with_metadata(
=======
        execution = get_default_scheduler().run_task_with_metadata(
>>>>>>> 22d60fc0
            name,
            use_temporal=temporal,
            user_id=user_id,
            group_id=group_id,
        )
<<<<<<< HEAD
        result = metadata.result
=======
        result = execution.result
>>>>>>> 22d60fc0
        if inspect.isawaitable(result):
            result = run_coroutine(cast(Coroutine[Any, Any, Any], result))
        typer.echo(f"run-id\t{execution.run_id}")
        emit_stage_update_event(
            name,
            "finish",
            user_id=user_id,
            group_id=group_id,
        )
        typer.echo(f"run id: {metadata.run_id}")
    except Exception as exc:  # pragma: no cover - simple error propagation
        emit_stage_update_event(
            name,
            "error",
            user_id=user_id,
            group_id=group_id,
        )
        typer.echo(f"error: {exc}", err=True)
        raise typer.Exit(code=1) from exc


@app.command("trigger")
def manual_trigger(
    name: str,
    user_id: str = typer.Option(..., "--user-id", help="User ID for UME events"),
    group_id: str = typer.Option(..., "--group-id", help="Group ID for UME events"),
) -> None:
    """Run ``NAME`` if it is a ManualTrigger task."""

    sched = get_default_scheduler()
    task_info = dict(sched._tasks).get(name)
    if not task_info or not isinstance(task_info["task"], plugins.ManualTrigger):
        typer.echo(f"error: '{name}' is not a manual task", err=True)
        raise typer.Exit(code=1)
    metadata = sched.run_task_with_metadata(name, user_id=user_id, group_id=group_id)
    typer.echo(f"run id: {metadata.run_id}")



@app.command("disable")
def disable_task(
    name: str,
    group_id: str = typer.Option(..., "--group-id", help="Group ID for UME events"),
) -> None:
    """Disable ``NAME`` so it can no longer be executed."""

    try:
        get_default_scheduler().disable_task(name, group_id=group_id)
        typer.echo(f"{name} disabled")
    except Exception as exc:  # pragma: no cover - simple error propagation
        typer.echo(f"error: {exc}", err=True)
        raise typer.Exit(code=1) from exc


@app.command("pause")
def pause_task(
    name: str,
    job_id: str | None = typer.Option(None, "--job-id", help="Specific run identifier"),
    user_id: str | None = typer.Option(None, "--user-id", help="User ID for UME events"),
    group_id: str = typer.Option(..., "--group-id", help="Group ID for UME events"),
) -> None:
    """Pause ``NAME`` so it temporarily stops running."""

    try:
        pipeline = None
        if job_id is not None:
            pipeline = get_pipeline(name, run_id=job_id)
            if pipeline is None:
                raise ValueError("pipeline not running")
        else:
            pipeline = get_pipeline(name)
        if pipeline:
            if user_id is None:
                raise typer.BadParameter("--user-id is required when pausing a running task")
            pipeline.pause(user_id=user_id, group_id=group_id)
        else:
            get_default_scheduler().pause_task(name, group_id=group_id)
        typer.echo(f"{name} paused")
    except Exception as exc:  # pragma: no cover - simple error propagation
        typer.echo(f"error: {exc}", err=True)
        raise typer.Exit(code=1) from exc


@app.command("resume")
def resume_task(
    name: str,
    job_id: str | None = typer.Option(None, "--job-id", help="Specific run identifier"),
    user_id: str | None = typer.Option(None, "--user-id", help="User ID for UME events"),
    group_id: str = typer.Option(..., "--group-id", help="Group ID for UME events"),
) -> None:
    """Resume a paused task called ``NAME``."""

    try:
        pipeline = None
        if job_id is not None:
            pipeline = get_pipeline(name, run_id=job_id)
            if pipeline is None:
                raise ValueError("pipeline not running")
        else:
            pipeline = get_pipeline(name)
        if pipeline:
            if user_id is None:
                raise typer.BadParameter("--user-id is required when resuming a running task")
            pipeline.resume(user_id=user_id, group_id=group_id)
        else:
            get_default_scheduler().resume_task(name, group_id=group_id)
        typer.echo(f"{name} resumed")
    except Exception as exc:  # pragma: no cover - simple error propagation
        typer.echo(f"error: {exc}", err=True)
        raise typer.Exit(code=1) from exc


@app.command("schedule")
def schedule_task(
    name: str,
    expression: str,
    user_id: str = typer.Option(..., "--user-id", help="User ID for UME events"),
    group_id: str = typer.Option(..., "--group-id", help="Group ID for UME events"),
) -> None:
    """Schedule ``NAME`` according to ``EXPRESSION``."""

    sched = get_default_scheduler()
    if not isinstance(sched, CronScheduler):
        typer.echo("error: scheduler lacks cron capabilities", err=True)
        raise typer.Exit(code=1)
    task_info = dict(sched._tasks).get(name)
    if not task_info:
        typer.echo(f"error: unknown task '{name}'", err=True)
        raise typer.Exit(code=1)

    try:
        task = task_info["task"]
        sched.register_task(
            name_or_task=task,
            task_or_expr=expression,
            user_id=user_id,
            group_id=group_id,
        )
        typer.echo(f"{name} scheduled: {expression}")
    except Exception as exc:  # pragma: no cover - simple error propagation
        typer.echo(f"error: {exc}", err=True)
        raise typer.Exit(code=1) from exc


@app.command("unschedule")
def unschedule_task(name: str) -> None:
    """Remove any cron schedule for ``NAME``."""

    sched = get_default_scheduler()
    if not isinstance(sched, CronScheduler):
        typer.echo("error: scheduler lacks cron capabilities", err=True)
        raise typer.Exit(code=1)
    task_info = dict(sched._tasks).get(name)
    if not task_info:
        typer.echo(f"error: unknown task '{name}'", err=True)
        raise typer.Exit(code=1)

    job_id = task_info["task"].__class__.__name__
    try:
        sched.unschedule(job_id)
        typer.echo(f"{name} unscheduled")
    except Exception as exc:  # pragma: no cover - simple error propagation
        typer.echo(f"error: {exc}", err=True)
        raise typer.Exit(code=1) from exc


@app.command("schedules")
def show_schedules() -> None:
    """List configured cron schedules."""

    sched = get_default_scheduler()
    schedules = getattr(sched, "schedules", {})
    for name, expr in schedules.items():
        typer.echo(f"{name}\t{expr}")


@app.command("load-schedules")
def load_schedules(path: str) -> None:
    """Load cron schedules from a YAML file."""

    sched = get_default_scheduler()
    if not isinstance(sched, CronScheduler):
        typer.echo("error: scheduler lacks cron capabilities", err=True)
        raise typer.Exit(code=1)
    try:
        sched.load_yaml(path)
        typer.echo(f"loaded schedules from {path}")
    except Exception as exc:  # pragma: no cover - simple error propagation
        typer.echo(f"error: {exc}", err=True)
        raise typer.Exit(code=1) from exc


@app.command("replay-history")
def replay_history(path: str) -> None:
    """Replay a workflow history from ``PATH``."""

    try:
        sched = default_scheduler
        if callable(sched):
            sched = sched()
        sched.replay_history(path)
    except Exception as exc:  # pragma: no cover - simple error propagation
        typer.echo(f"error: {exc}", err=True)
        raise typer.Exit(code=1) from exc


@app.command("export-n8n")
def export_n8n(path: str) -> None:
    """Export registered tasks as an n8n workflow to ``PATH``."""

    try:
        export_workflow(get_default_scheduler(), path)
        typer.echo(f"workflow written to {path}")
    except Exception as exc:  # pragma: no cover - simple error propagation
        typer.echo(f"error: {exc}", err=True)
        raise typer.Exit(code=1) from exc


@app.command("webhook")
def webhook(
    host: str = typer.Option("0.0.0.0", "--host"),
    port: int = typer.Option(8000, "--port"),
) -> None:
    """Start the webhook server."""

    from .. import webhook as wh

    wh.start_server(host=host, port=port)


@app.command("reload-plugins")
def reload_plugins_cmd() -> None:
    """Reload installed plugins and refresh the scheduler."""

    from .. import plugins as pl
    pl.reload_plugins()

    global default_scheduler
    default_scheduler = get_default_scheduler()
    typer.echo("plugins reloaded")




def _pointer_add(name: str, user_id: str, run_id: str) -> None:
    sched = get_default_scheduler()
    task_info = dict(sched._tasks).get(name)
    if not task_info or not isinstance(task_info["task"], plugins.PointerTask):
        raise ValueError(f"'{name}' is not a pointer task")

    task: plugins.PointerTask = task_info["task"]
    task.add_pointer(user_id, run_id)


@app.command("pointer-add")
def pointer_add(name: str, user_id: str, run_id: str) -> None:
    """Add a pointer to ``NAME`` for ``USER_ID`` and ``RUN_ID``."""

    try:
        _pointer_add(name, user_id, run_id)
        typer.echo("pointer added")
    except ValueError as exc:
        typer.echo(f"error: {exc}", err=True)
        raise typer.Exit(code=1) from exc


def _pointer_list(name: str) -> list[dict[str, str]]:
    sched = get_default_scheduler()
    task_info = dict(sched._tasks).get(name)
    if not task_info or not isinstance(task_info["task"], plugins.PointerTask):
        raise ValueError(f"'{name}' is not a pointer task")

    store = PointerStore()
    return store.get_pointers(name)


@app.command("pointer-list")
def pointer_list(name: str) -> None:
    """List pointers for ``NAME``."""

    try:
        for entry in _pointer_list(name):
            typer.echo(f"{entry['run_id']}\t{entry['user_hash']}")
    except ValueError as exc:
        typer.echo(f"error: {exc}", err=True)
        raise typer.Exit(code=1) from exc


@app.command("pointer-send")
def pointer_send(name: str, user_id: str, run_id: str) -> None:
    """Publish a pointer update via the configured transport."""

    from ..ume import emit_pointer_update, _hash_user_id
    from ..ume.models import PointerUpdate

    update = PointerUpdate(
        task_name=name, run_id=run_id, user_hash=_hash_user_id(user_id)
    )
    emit_pointer_update(update)
    typer.echo("pointer sent")


def _pointer_receive(name: str, run_id: str, user_hash: str) -> None:
    store = PointerStore()
    from ..ume.models import PointerUpdate

    store.apply_update(PointerUpdate(task_name=name, run_id=run_id, user_hash=user_hash))


@app.command("pointer-receive")
def pointer_receive(name: str, run_id: str, user_hash: str) -> None:
    """Store a received pointer update."""

    _pointer_receive(name, run_id, user_hash)
    typer.echo("pointer stored")


@app.command("pointer-sync")
def pointer_sync_cmd() -> None:
    """Start the pointer synchronization service."""

    from .. import pointer_sync
    import asyncio

    try:
        loop = asyncio.get_running_loop()
    except RuntimeError:
        loop = None

    if loop and loop.is_running():
        loop.create_task(pointer_sync.run_async())
    else:
        pointer_sync.run()


@app.command("capability-planner")
def capability_planner_cmd() -> None:
    """Start the capability planner service."""

    from .. import capability_planner

    capability_planner.run()


@app.command("ai-idea")
def ai_idea(text: str, user_id: str | None = typer.Option(None, "--user-id")) -> None:
    """Send a freeform idea seed via UME."""

    from ..ume import emit_idea_seed
    from ..ume.models import IdeaSeed

    seed = IdeaSeed(text=text)
    emit_idea_seed(seed, user_id=user_id)
    typer.echo("idea sent")


@app.command("watch-plugins")  # type: ignore[no-redef]
def watch_plugins(directory: str = typer.Argument(".")) -> None:  # type: ignore[no-redef]  # noqa: F811
    """Reload plugins when files in ``DIRECTORY`` change."""

    from ..plugins.watcher import PluginWatcher
    import time

    watcher = PluginWatcher(directory)
    watcher.start()
    typer.echo(f"watching {directory}... press Ctrl+C to stop")
    try:
        while True:  # pragma: no cover - loop interrupted by KeyboardInterrupt
            time.sleep(1)
    except KeyboardInterrupt:  # pragma: no cover - manual interruption
        pass
    finally:
        watcher.stop()



def main(args: list[str] | None = None) -> None:
    """CLI entry point used by ``console_scripts`` or directly.

    Parameters
    ----------
    args:
        Optional list of CLI arguments. If ``None`` (default), an empty list is
        passed so that pytest arguments are ignored during tests.
    """

    tc.initialize()
    app(args or [], standalone_mode=False)



__all__ = [
    "app",
    "main",
    "export_n8n",
    "webhook",
    "start_metrics_server",
    "reload_plugins_cmd",
    "watch_plugins",
    "pointer_add",
    "pointer_list",
    "pointer_send",
    "pointer_receive",
    "pointer_sync_cmd",
    "capability_planner_cmd",
    "ai_idea",
]
<|MERGE_RESOLUTION|>--- conflicted
+++ resolved
@@ -118,11 +118,8 @@
             user_id=user_id,
             group_id=group_id,
         )
-<<<<<<< HEAD
         metadata = get_default_scheduler().run_task_with_metadata(
-=======
         execution = get_default_scheduler().run_task_with_metadata(
->>>>>>> 22d60fc0
             name,
             use_temporal=temporal,
             user_id=user_id,
@@ -168,21 +165,15 @@
             user_id=user_id,
             group_id=group_id,
         )
-<<<<<<< HEAD
         metadata = get_default_scheduler().run_task_with_metadata(
-=======
         execution = get_default_scheduler().run_task_with_metadata(
->>>>>>> 22d60fc0
             name,
             use_temporal=temporal,
             user_id=user_id,
             group_id=group_id,
         )
-<<<<<<< HEAD
         result = metadata.result
-=======
         result = execution.result
->>>>>>> 22d60fc0
         if inspect.isawaitable(result):
             result = run_coroutine(cast(Coroutine[Any, Any, Any], result))
         typer.echo(f"run-id\t{execution.run_id}")
