"""Entry points for the command-line interface.

This CLI exposes a minimal ``task`` command with sub-commands to list, run and
disable tasks as described in the PRD (FR-12).
"""

from __future__ import annotations

<<<<<<< HEAD
import click  # noqa: F401
=======
>>>>>>> 018918eb
import typer

from ..scheduler import default_scheduler
from .. import plugins  # noqa: F401  # ensure tasks are registered


app = typer.Typer(help="Interact with Cascadence tasks")


@app.command("list")
def list_tasks() -> None:
    """List all registered tasks."""

    for name, disabled in default_scheduler.list_tasks():
        status = "disabled" if disabled else "enabled"
        typer.echo(f"{name}\t{status}")


@app.command("run")
def run_task(name: str) -> None:
    """Run ``NAME`` if it exists and is enabled."""

    try:
        default_scheduler.run_task(name)
    except Exception as exc:  # pragma: no cover - simple error propagation
        typer.echo(f"error: {exc}", err=True)
        raise typer.Exit(code=1)


@app.command("disable")
def disable_task(name: str) -> None:
    """Disable ``NAME`` so it can no longer be executed."""

    try:
        default_scheduler.disable_task(name)
        typer.echo(f"{name} disabled")
    except Exception as exc:  # pragma: no cover - simple error propagation
        typer.echo(f"error: {exc}", err=True)
        raise typer.Exit(code=1)


def main(args: list[str] | None = None) -> None:
    """CLI entry point used by ``console_scripts`` or directly.

    Parameters
    ----------
    args:
        Optional list of CLI arguments. If ``None`` (default), an empty list is
        passed so that pytest arguments are ignored during tests.
    """

    app(args or [], standalone_mode=False)



__all__ = ["app", "main"]<|MERGE_RESOLUTION|>--- conflicted
+++ resolved
@@ -6,10 +6,8 @@
 
 from __future__ import annotations
 
-<<<<<<< HEAD
 import click  # noqa: F401
-=======
->>>>>>> 018918eb
+
 import typer
 
 from ..scheduler import default_scheduler
