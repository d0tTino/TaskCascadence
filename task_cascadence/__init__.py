"""Cascadence package root.

This package provides task orchestration utilities described in the PRD.
"""

from . import scheduler  # noqa: F401
from . import plugins  # noqa: F401
from . import ume  # noqa: F401
from . import cli  # noqa: F401
from . import metrics  # noqa: F401
from . import temporal  # noqa: F401

<<<<<<< HEAD

def _init_plugins() -> None:
    """Initialise and load plugins."""

    plugins.initialize()
    plugins.load_cronyx_tasks()


_init_plugins()
=======
plugins.initialize()
plugins.load_cronyx_tasks()
>>>>>>> 6f91bc03



__all__ = ["scheduler", "plugins", "ume", "cli", "metrics", "temporal"]

<|MERGE_RESOLUTION|>--- conflicted
+++ resolved
@@ -10,7 +10,6 @@
 from . import metrics  # noqa: F401
 from . import temporal  # noqa: F401
 
-<<<<<<< HEAD
 
 def _init_plugins() -> None:
     """Initialise and load plugins."""
@@ -20,10 +19,7 @@
 
 
 _init_plugins()
-=======
-plugins.initialize()
-plugins.load_cronyx_tasks()
->>>>>>> 6f91bc03
+
 
 
 
