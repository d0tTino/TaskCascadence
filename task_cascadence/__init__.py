"""Cascadence package root.

This package provides task orchestration utilities described in the PRD.
"""

from . import scheduler  # noqa: F401
from . import plugins  # noqa: F401
<<<<<<< HEAD
plugins.initialize()
=======
from .plugins import load_cronyx_tasks
>>>>>>> 24b48b2e
from . import ume  # noqa: F401
from . import cli  # noqa: F401
from . import metrics  # noqa: F401
from . import temporal  # noqa: F401

plugins.load_cronyx_tasks()

<<<<<<< HEAD
__all__ = ["scheduler", "plugins", "ume", "cli", "metrics", "temporal"]
=======


__all__ = ["scheduler", "plugins", "ume", "cli", "metrics", "temporal"]

load_cronyx_tasks()
>>>>>>> 24b48b2e
<|MERGE_RESOLUTION|>--- conflicted
+++ resolved
@@ -5,11 +5,8 @@
 
 from . import scheduler  # noqa: F401
 from . import plugins  # noqa: F401
-<<<<<<< HEAD
 plugins.initialize()
-=======
-from .plugins import load_cronyx_tasks
->>>>>>> 24b48b2e
+
 from . import ume  # noqa: F401
 from . import cli  # noqa: F401
 from . import metrics  # noqa: F401
@@ -17,12 +14,7 @@
 
 plugins.load_cronyx_tasks()
 
-<<<<<<< HEAD
-__all__ = ["scheduler", "plugins", "ume", "cli", "metrics", "temporal"]
-=======
 
 
 __all__ = ["scheduler", "plugins", "ume", "cli", "metrics", "temporal"]
 
-load_cronyx_tasks()
->>>>>>> 24b48b2e
