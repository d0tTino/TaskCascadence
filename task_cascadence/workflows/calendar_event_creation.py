--- conflicted
+++ resolved
@@ -97,22 +97,10 @@
                     user_id=user_id,
                     group_id=group_id,
                 )
-<<<<<<< HEAD
             )
         except Exception:
             travel_info = None
-=======
-                travel_info = None
-        except Exception as exc:
-            emit_audit_log(
-                "calendar.event.create",
-                "research",
-                "error",
-                reason=str(exc),
-                user_id=user_id,
-                group_id=group_id,
-            )
->>>>>>> 07e54930
+
 
     try:
         if not _has_permission(
