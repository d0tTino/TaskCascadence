--- conflicted
+++ resolved
@@ -1,10 +1,6 @@
 from __future__ import annotations
 
-<<<<<<< HEAD
-=======
-import asyncio
-from concurrent.futures import ThreadPoolExecutor
->>>>>>> 8adb54a5
+
 from datetime import datetime, timedelta
 from typing import Any, Dict, List
 
@@ -64,33 +60,12 @@
     travel_info: Dict[str, Any] | None = None
     if payload.get("location"):
         try:
-<<<<<<< HEAD
             travel_info = run_coroutine(
                 research.async_gather(
                     f"travel time to {payload['location']}",
                     user_id=user_id,
                     group_id=group_id,
-=======
-            asyncio.get_running_loop()
-            with ThreadPoolExecutor() as executor:
-                travel_info = executor.submit(
-                    lambda: asyncio.run(
-                        research.async_gather(
-                            f"travel time to {payload['location']}",
-                            user_id=user_id,
-                            group_id=group_id,
-                        )
-                    )
-                ).result()
-        except RuntimeError:
-            try:
-                travel_info = asyncio.run(
-                    research.async_gather(
-                        f"travel time to {payload['location']}",
-                        user_id=user_id,
-                        group_id=group_id,
-                    )
->>>>>>> 8adb54a5
+
                 )
             except Exception:
                 travel_info = None
