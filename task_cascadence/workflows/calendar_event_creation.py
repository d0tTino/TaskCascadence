--- conflicted
+++ resolved
@@ -1,14 +1,9 @@
 from __future__ import annotations
 
-<<<<<<< HEAD
 import asyncio
 from datetime import datetime, timedelta
 from typing import Any, Dict, List
-=======
-from typing import Any, Dict, List
-from datetime import datetime, timedelta
-import uuid
->>>>>>> 9140f996
+
 
 from . import subscribe
 from ..http_utils import request_with_retry
@@ -18,54 +13,33 @@
 
 def _has_permission(
     user_id: str,
-<<<<<<< HEAD
     *,
     ume_base: str = "http://ume",
     group_id: str | None = None,
     invitee: str | None = None,
-=======
-    group_id: str | None = None,
-    *,
-    ume_base: str = "http://ume",
->>>>>>> 9140f996
+
 ) -> bool:
     """Return ``True`` if ``user_id`` may create calendar events."""
 
     url = f"{ume_base.rstrip('/')}/v1/permissions/calendar:create"
-<<<<<<< HEAD
     params: Dict[str, Any] = {"user_id": user_id}
     if group_id is not None:
         params["group_id"] = group_id
     if invitee is not None:
         params["invitee"] = invitee
-=======
-    params = {"user_id": user_id}
-    if group_id is not None:
-        params["group_id"] = group_id
->>>>>>> 9140f996
+
     resp = request_with_retry("GET", url, params=params, timeout=5)
     data = resp.json()
     return bool(data.get("allowed"))
 
 
-<<<<<<< HEAD
 @subscribe("calendar.event.create_request")
 def create_calendar_event(
     payload: Dict[str, Any], *, user_id: str, base_url: str = "http://localhost", ume_base: str = "http://ume"
-=======
-@subscribe("calendar.event.request")
-def create_calendar_event(
-    payload: Dict[str, Any],
-    *,
-    user_id: str,
-    group_id: str | None = None,
-    base_url: str = "http://localhost",
-    ume_base: str = "http://ume",
->>>>>>> 9140f996
+
 ) -> Dict[str, Any]:
     """Persist calendar events after validation and permission checks.
 
-<<<<<<< HEAD
     for field in ("title", "start_time"):
         if field not in payload or not payload[field]:
             raise ValueError(f"missing required field: {field}")
@@ -137,71 +111,4 @@
     result: Dict[str, Any] = {"event_id": main_id}
     if related_id:
         result["related_event_id"] = related_id
-    return result
-=======
-    A "Leave by" event will be created when travel time information is
-    available.  The travel event is linked to the main event via a
-    ``RELATES_TO`` edge.
-    """
-
-    for field in ("title", "start", "end", "location"):
-        if field not in payload:
-            raise ValueError(f"missing required field: {field}")
-    if not _has_permission(user_id, group_id, ume_base=ume_base):
-        raise PermissionError("user lacks calendar:create permission")
-
-    main_id = f"evt-{uuid.uuid4().hex}"
-    nodes: List[Dict[str, Any]] = [dict(id=main_id, **payload)]
-    edges: List[Dict[str, Any]] = []
-
-    try:
-        travel = research.gather(
-            f"travel time to {payload['location']}",
-            user_id=user_id,
-            group_id=group_id,
-        )
-        nodes[0]["travel_time"] = travel
-
-        dur = travel.get("duration")
-        if isinstance(dur, str) and dur.endswith("m"):
-            minutes = int(dur[:-1])
-            start = _parse_time(payload["start"]) - timedelta(minutes=minutes)
-            leave_id = f"evt-{uuid.uuid4().hex}"
-            nodes.append(
-                {
-                    "id": leave_id,
-                    "title": f"Leave by {start.strftime('%H:%M')}",
-                    "start": _format_time(start),
-                    "end": payload["start"],
-                }
-            )
-            edges.append(
-                {
-                    "src": leave_id,
-                    "dst": main_id,
-                    "type": "RELATES_TO",
-                    "data": {"reason": "travel"},
-                }
-            )
-    except RuntimeError:
-        pass
-
-    url = f"{base_url.rstrip('/')}/v1/calendar/events"
-    resp = request_with_retry(
-        "POST", url, json={"nodes": nodes, "edges": edges}, timeout=5
-    )
-    emit_stage_update_event(
-        "calendar.event.created", "created", user_id=user_id, group_id=group_id
-    )
-    return resp.json()
-
-
-def _parse_time(ts: str) -> datetime:
-    if ts.endswith("Z"):
-        ts = ts[:-1] + "+00:00"
-    return datetime.fromisoformat(ts)
-
-
-def _format_time(dt: datetime) -> str:
-    return dt.replace(tzinfo=None).isoformat(timespec="seconds") + "Z"
->>>>>>> 9140f996
+    return result