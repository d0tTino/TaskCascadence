from __future__ import annotations

import asyncio
from datetime import datetime, timedelta
from typing import Any, Dict, List


from . import subscribe
from ..http_utils import request_with_retry
from .. import research
from ..ume import emit_stage_update_event


def _has_permission(
    user_id: str,
    *,
    ume_base: str = "http://ume",
    group_id: str | None = None,
    invitee: str | None = None,

) -> bool:
    """Return ``True`` if ``user_id`` may create calendar events."""

    url = f"{ume_base.rstrip('/')}/v1/permissions/calendar:create"
    params: Dict[str, Any] = {"user_id": user_id}
    if group_id is not None:
        params["group_id"] = group_id
    if invitee is not None:
        params["invitee"] = invitee

    resp = request_with_retry("GET", url, params=params, timeout=5)
    data = resp.json()
    return bool(data.get("allowed"))


@subscribe("calendar.event.create_request")
def create_calendar_event(
    payload: Dict[str, Any], *, user_id: str, base_url: str = "http://localhost", ume_base: str = "http://ume"

) -> Dict[str, Any]:
    """Persist calendar events after validation and permission checks.

    for field in ("title", "start_time"):
        if field not in payload or not payload[field]:
            raise ValueError(f"missing required field: {field}")

    if not _has_permission(user_id, ume_base=ume_base):
        raise PermissionError("user lacks calendar:create permission")

    group_id = payload.get("group_id")
    if group_id and not _has_permission(user_id, ume_base=ume_base, group_id=group_id):
        raise PermissionError("user lacks group permission")

    invitees: List[str] = payload.get("invitees", []) or []
    for invitee in invitees:
        if not _has_permission(user_id, ume_base=ume_base, invitee=invitee):
            raise PermissionError(f"user lacks permission to invite {invitee}")

    event_data = dict(payload)
    event_data["user_id"] = user_id
    if group_id:
        event_data["group_id"] = group_id

    related_event: Dict[str, Any] | None = None
    if payload.get("location"):
        try:
<<<<<<< HEAD
            event_data["travel_time"] = research.gather(
                f"travel time to {payload['location']}", user_id=user_id
=======
            travel_info = asyncio.run(
                research.async_gather(f"travel time to {payload['location']}")
>>>>>>> ff925716
            )
            event_data["travel_time"] = travel_info
            start_dt = datetime.fromisoformat(payload["start_time"].replace("Z", "+00:00"))
            duration = travel_info.get("duration")
            leave_dt = start_dt
            if isinstance(duration, str) and duration.endswith("m"):
                leave_dt = start_dt - timedelta(minutes=int(duration[:-1]))
            related_event = {
                "title": f"Leave by {payload['title']}",
                "start_time": leave_dt.isoformat(),
                "user_id": user_id,
            }
            if group_id:
                related_event["group_id"] = group_id
        except RuntimeError:
            pass

    url = f"{base_url.rstrip('/')}/v1/calendar/events"
    resp = request_with_retry("POST", url, json=event_data, timeout=5)
    main_event = resp.json()
    main_id = main_event.get("id")

    related_id = None
    if related_event is not None:
        rel_resp = request_with_retry("POST", url, json=related_event, timeout=5)
        related_event = rel_resp.json()
        related_id = related_event.get("id")
        edge_url = f"{base_url.rstrip('/')}/v1/calendar/edges"
        edge_payload = {
            "src": related_id,
            "dst": main_id,
            "type": "RELATES_TO",
            "user_id": user_id,
        }
        if group_id:
            edge_payload["group_id"] = group_id
        request_with_retry("POST", edge_url, json=edge_payload, timeout=5)

    emit_stage_update_event(
        "calendar.event.created", "created", user_id=user_id, group_id=group_id
    )

    result: Dict[str, Any] = {"event_id": main_id}
    if related_id:
        result["related_event_id"] = related_id
    return result<|MERGE_RESOLUTION|>--- conflicted
+++ resolved
@@ -64,13 +64,9 @@
     related_event: Dict[str, Any] | None = None
     if payload.get("location"):
         try:
-<<<<<<< HEAD
             event_data["travel_time"] = research.gather(
                 f"travel time to {payload['location']}", user_id=user_id
-=======
-            travel_info = asyncio.run(
-                research.async_gather(f"travel time to {payload['location']}")
->>>>>>> ff925716
+
             )
             event_data["travel_time"] = travel_info
             start_dt = datetime.fromisoformat(payload["start_time"].replace("Z", "+00:00"))
