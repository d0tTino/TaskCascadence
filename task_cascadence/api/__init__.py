from __future__ import annotations

from fastapi import FastAPI, Depends, HTTPException, Header
from fastapi.responses import JSONResponse
import inspect
from pydantic import BaseModel, Field
from typing import Any, Dict

from ..scheduler import get_default_scheduler, CronScheduler
from ..stage_store import StageStore
from ..cli import _pointer_add, _pointer_list, _pointer_receive
from ..pipeline_registry import get_pipeline
from ..plugins import load_plugin
from ..task_store import TaskStore
from ..suggestions.engine import get_default_engine
from ..intent import resolve_intent, sanitize_input

app = FastAPI()


class IntentRequest(BaseModel):
    """Schema for intent analysis requests."""

    message: str
    context: list[str] = Field(default_factory=list)


class IntentResponse(BaseModel):
    """Schema for responses returned by the intent endpoint."""

    task: str | None = None
    arguments: Dict[str, Any] = Field(default_factory=dict)
    confidence: float
    clarification: bool


class SignalPayload(BaseModel):
    """Schema for signals sent to a running pipeline."""

    kind: str
    value: Dict[str, Any]


def get_user_id(x_user_id: str | None = Header(default=None)) -> str:
    """Return the user identifier from ``X-User-ID`` header."""
    if x_user_id is None:
        raise HTTPException(400, "user_id header required")
    return x_user_id


def get_group_id(x_group_id: str | None = Header(default=None)) -> str:
    """Return the group identifier from ``X-Group-ID`` header."""
    if x_group_id is None:
        raise HTTPException(400, "group_id header required")
    return x_group_id


@app.get("/tasks")
def list_tasks():
    """Return all registered tasks."""
    sched = get_default_scheduler()
    return [
        {"name": name, "disabled": disabled}
        for name, disabled in sched.list_tasks()
    ]


@app.post("/tasks")
def register_task(path: str, schedule: str | None = None):
    """Load a task plugin and optionally schedule it."""
    sched = get_default_scheduler()
    try:
        task = load_plugin(path)
        TaskStore().add_path(path)
        sched.register_task(task.name, task)
        if schedule:
            if isinstance(sched, CronScheduler):
                sched.register_task(task, schedule)
            elif hasattr(sched, "schedule_task"):
                sched.schedule_task(task.name, schedule)
            else:
                raise HTTPException(400, "scheduler lacks cron capabilities")
        return {"status": "registered", "name": task.name}
    except Exception as exc:  # pragma: no cover - passthrough
        raise HTTPException(400, detail=str(exc)) from exc


@app.post("/tasks/{name}/run")
def run_task(
    name: str,
    temporal: bool = False,
    user_id: str = Depends(get_user_id),
    group_id: str = Depends(get_group_id),
):
    """Execute ``name`` and return its result."""
    sched = get_default_scheduler()
    try:
        if user_id is None:
            raise HTTPException(400, "user_id is required")

        kwargs: dict[str, Any] = {
            "use_temporal": temporal,
            "user_id": user_id,
            "group_id": group_id,
        }
<<<<<<< HEAD
        metadata = sched.run_task_with_metadata(name, **kwargs)
        result = metadata.result
        return {"run_id": metadata.run_id, "result": result}
=======
        execution = sched.run_task_with_metadata(name, **kwargs)
        return {"result": execution.result, "run_id": execution.run_id}
>>>>>>> 22d60fc0
    except Exception as exc:  # pragma: no cover - passthrough
        raise HTTPException(status_code=400, detail=str(exc)) from exc


@app.post("/tasks/{name}/run-async")
async def run_task_async(
    name: str,
    temporal: bool = False,
    user_id: str = Depends(get_user_id),
    group_id: str = Depends(get_group_id),
):
    """Execute ``name`` asynchronously and return its result."""
    sched = get_default_scheduler()
    try:
        if user_id is None:
            raise HTTPException(400, "user_id is required")

        kwargs: dict[str, Any] = {
            "use_temporal": temporal,
            "user_id": user_id,
            "group_id": group_id,
        }
<<<<<<< HEAD
        metadata = sched.run_task_with_metadata(name, **kwargs)
        result = metadata.result
        if inspect.isawaitable(result):
            result = await result
        return {"run_id": metadata.run_id, "result": result}
=======
        execution = sched.run_task_with_metadata(name, **kwargs)
        result = execution.result
        if inspect.isawaitable(result):
            result = await result
        return {"result": result, "run_id": execution.run_id}
>>>>>>> 22d60fc0
    except Exception as exc:  # pragma: no cover - passthrough
        raise HTTPException(status_code=400, detail=str(exc)) from exc


@app.post("/tasks/{name}/schedule")
def schedule_task(
    name: str,
    expression: str,
    user_id: str = Depends(get_user_id),
    group_id: str = Depends(get_group_id),
):
    """Schedule ``name`` according to ``expression``."""
    sched = get_default_scheduler()
    if not isinstance(sched, CronScheduler):
        raise HTTPException(400, "scheduler lacks cron capabilities")
    task_info = dict(sched._tasks).get(name)
    if not task_info:
        raise HTTPException(404, "unknown task")
    task = task_info["task"]
    try:
        sched.register_task(
            name_or_task=task,
            task_or_expr=expression,
            user_id=user_id,
            group_id=group_id,
        )
        return {"status": "scheduled", "expression": expression}
    except Exception as exc:  # pragma: no cover - passthrough
        raise HTTPException(status_code=400, detail=str(exc)) from exc


@app.post("/tasks/{name}/disable")
def disable_task(
    name: str,
    user_id: str = Depends(get_user_id),
    group_id: str = Depends(get_group_id),
):
    """Disable ``name``."""
    sched = get_default_scheduler()
    try:
        if user_id is None:
            raise HTTPException(400, "user_id is required")
        sched.disable_task(name, user_id=user_id, group_id=group_id)
        return {"status": "disabled"}
    except Exception as exc:  # pragma: no cover - passthrough
        raise HTTPException(status_code=400, detail=str(exc)) from exc


@app.post("/tasks/{name}/pause")
def pause_task(
    name: str,
    job_id: str | None = None,
    user_id: str = Depends(get_user_id),
    group_id: str = Depends(get_group_id),
):
    """Pause ``name`` so it temporarily stops running."""
    sched = get_default_scheduler()
    try:
        pipeline = None
        if job_id is not None:
            pipeline = get_pipeline(name, run_id=job_id)
            if pipeline is None:
                raise HTTPException(404, "pipeline not running")
        else:
            pipeline = get_pipeline(name)
        if pipeline:
            if user_id is None:
                raise HTTPException(400, "user_id is required")
            pipeline.pause(user_id=user_id, group_id=group_id)
        else:
            if user_id is None:
                raise HTTPException(400, "user_id is required")
            sched.pause_task(name, user_id=user_id, group_id=group_id)
        return {"status": "paused"}
    except Exception as exc:  # pragma: no cover - passthrough
        raise HTTPException(status_code=400, detail=str(exc)) from exc


@app.post("/tasks/{name}/resume")
def resume_task(
    name: str,
    job_id: str | None = None,
    user_id: str = Depends(get_user_id),
    group_id: str = Depends(get_group_id),
):
    """Resume a previously paused task."""
    sched = get_default_scheduler()
    try:
        pipeline = None
        if job_id is not None:
            pipeline = get_pipeline(name, run_id=job_id)
            if pipeline is None:
                raise HTTPException(404, "pipeline not running")
        else:
            pipeline = get_pipeline(name)
        if pipeline:
            if user_id is None:
                raise HTTPException(400, "user_id is required")
            pipeline.resume(user_id=user_id, group_id=group_id)
        else:
            if user_id is None:
                raise HTTPException(400, "user_id is required")
            sched.resume_task(name, user_id=user_id, group_id=group_id)
        return {"status": "resumed"}
    except Exception as exc:  # pragma: no cover - passthrough
        raise HTTPException(status_code=400, detail=str(exc)) from exc


@app.post("/tasks/{job_id}/signal")
def signal_task(
    job_id: str,
    payload: SignalPayload,
    user_id: str = Depends(get_user_id),
    group_id: str = Depends(get_group_id),
):
    """Deliver a signal to a running pipeline."""

    pipeline = get_pipeline(job_id)
    if pipeline is None:
        raise HTTPException(404, "pipeline not running")

    if payload.kind != "context":
        raise HTTPException(400, "unsupported signal kind")

    consumed = pipeline.attach_context(
        payload.value, user_id=user_id, group_id=group_id
    )
    status_code = 200 if consumed else 202
    body = {"status": "delivered" if consumed else "accepted"}
    return JSONResponse(body, status_code=status_code)


@app.get("/pipeline/{name}")
def pipeline_status(name: str):
    """Return stored pipeline stage events for ``name``."""
    store = StageStore()
    return store.get_events(name)


@app.post("/pointers/{name}")
def pointer_add(name: str, user_id: str, run_id: str):
    """Add a pointer for ``name``."""

    try:
        _pointer_add(name, user_id, run_id)
        return {"status": "added"}
    except ValueError as exc:  # pragma: no cover - validation
        raise HTTPException(400, str(exc)) from exc



@app.get("/pointers/{name}")
def pointer_list(name: str):
    """List pointers for ``name``."""

    try:
        return _pointer_list(name)
    except ValueError as exc:  # pragma: no cover - validation
        raise HTTPException(400, str(exc)) from exc


@app.post("/pointers/{name}/receive")
def pointer_receive(name: str, run_id: str, user_hash: str):
    """Store a received pointer update."""

    _pointer_receive(name, run_id, user_hash)

    return {"status": "stored"}


@app.get("/suggestions")
def suggestion_list():
    """Return all generated suggestions."""

    engine = get_default_engine()
    return [s.__dict__ for s in engine.list()]


@app.post("/suggestions/{suggestion_id}/accept")
def suggestion_accept(
    suggestion_id: str,
    user_id: str = Depends(get_user_id),
    group_id: str = Depends(get_group_id),
):
    """Accept a suggestion and enqueue its task."""

    engine = get_default_engine()
    if user_id is None:
        raise HTTPException(400, "user_id is required")
    engine.accept(suggestion_id, user_id=user_id, group_id=group_id)
    return {"status": "accepted"}


@app.post("/suggestions/{suggestion_id}/snooze")
def suggestion_snooze(
    suggestion_id: str,
    user_id: str = Depends(get_user_id),
    group_id: str = Depends(get_group_id),
):
    """Snooze a suggestion."""

    engine = get_default_engine()
    if user_id is None:
        raise HTTPException(400, "user_id is required")
    engine.snooze(suggestion_id, user_id=user_id, group_id=group_id)
    return {"status": "snoozed"}


@app.post("/suggestions/{suggestion_id}/dismiss")
def suggestion_dismiss(
    suggestion_id: str,
    user_id: str = Depends(get_user_id),
    group_id: str = Depends(get_group_id),
):
    """Dismiss a suggestion."""

    engine = get_default_engine()
    engine.dismiss(suggestion_id, user_id=user_id, group_id=group_id)
    return {"status": "dismissed"}


@app.post("/intent", response_model=IntentResponse)
def intent_route(
    req: IntentRequest,
    user_id: str = Depends(get_user_id),
    group_id: str = Depends(get_group_id),
):
    """Return intent analysis for the provided message."""
    message = sanitize_input(req.message)
    ctx = [sanitize_input(c) for c in req.context]
    result = resolve_intent(
        message, ctx, user_id=user_id, group_id=group_id
    )
    return IntentResponse(
        task=result.task,
        arguments=result.arguments,
        confidence=result.confidence,
        clarification=result.requires_clarification,
    )


__all__ = [
    "app",
    "list_tasks",
    "register_task",
    "run_task",
    "run_task_async",
    "schedule_task",
    "disable_task",
    "pause_task",
    "resume_task",
    "pipeline_status",
    "pointer_add",
    "pointer_list",
    "pointer_receive",
    "suggestion_list",
    "suggestion_accept",
    "suggestion_snooze",
    "suggestion_dismiss",
    "intent_route",
]<|MERGE_RESOLUTION|>--- conflicted
+++ resolved
@@ -103,14 +103,11 @@
             "user_id": user_id,
             "group_id": group_id,
         }
-<<<<<<< HEAD
         metadata = sched.run_task_with_metadata(name, **kwargs)
         result = metadata.result
         return {"run_id": metadata.run_id, "result": result}
-=======
         execution = sched.run_task_with_metadata(name, **kwargs)
         return {"result": execution.result, "run_id": execution.run_id}
->>>>>>> 22d60fc0
     except Exception as exc:  # pragma: no cover - passthrough
         raise HTTPException(status_code=400, detail=str(exc)) from exc
 
@@ -133,19 +130,16 @@
             "user_id": user_id,
             "group_id": group_id,
         }
-<<<<<<< HEAD
         metadata = sched.run_task_with_metadata(name, **kwargs)
         result = metadata.result
         if inspect.isawaitable(result):
             result = await result
         return {"run_id": metadata.run_id, "result": result}
-=======
         execution = sched.run_task_with_metadata(name, **kwargs)
         result = execution.result
         if inspect.isawaitable(result):
             result = await result
         return {"result": result, "run_id": execution.run_id}
->>>>>>> 22d60fc0
     except Exception as exc:  # pragma: no cover - passthrough
         raise HTTPException(status_code=400, detail=str(exc)) from exc
 
