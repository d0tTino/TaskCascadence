--- conflicted
+++ resolved
@@ -294,13 +294,10 @@
 @app.get("/pipeline/{name}")
 def pipeline_status(
     name: str,
-<<<<<<< HEAD
-    user_id: str = Depends(get_user_id),
-    group_id: str = Depends(get_group_id),
-=======
+    user_id: str = Depends(get_user_id),
+    group_id: str = Depends(get_group_id),
     _user_id: str = Depends(get_user_id),
     _group_id: str = Depends(get_group_id),
->>>>>>> c66c794e
 ):
     """Return stored pipeline stage events for ``name``."""
     store = StageStore()
@@ -315,15 +312,12 @@
 def pipeline_audit(
     name: str,
     user_hash: str | None = None,
-<<<<<<< HEAD
     group_filter: str | None = Query(default=None, alias="group_id"),
     user_id: str = Depends(get_user_id),
     group_id: str = Depends(get_group_id),
-=======
     group_id: str | None = None,
     _user_id: str = Depends(get_user_id),
     _caller_group_id: str = Depends(get_group_id),
->>>>>>> c66c794e
 ):
     """Return stored audit events for ``name`` filtered by the optional criteria."""
 
