"""Plugin base classes and example tasks.

The project is designed to be extensible via plugins.  For demonstration
purposes we provide a tiny plugin system and a single example task.  More
complex projects could load plugins dynamically using entry points.
"""

<<<<<<< HEAD
from typing import Dict
=======
from .cronyx_server import CronyxServerLoader

>>>>>>> 303ef7bc

from ..scheduler import default_scheduler


class BaseTask:
    """Base class for all tasks."""

    name: str = "base"

    def run(self):  # pragma: no cover - trivial demo function
        """Run the task."""

        print(f"running task {self.name}")


class CronTask(BaseTask):
    """Base class for tasks triggered by cron schedules."""
    pass


<<<<<<< HEAD
class WebhookTask(BaseTask):
    """Base class for tasks triggered via webhooks."""
    pass
=======
webhook_task_registry = []


class WebhookTask:
    """Base class for tasks triggered via webhooks.

    Subclasses are automatically registered so the webhook server can
    invoke them when events arrive.
    """

    def __init_subclass__(cls, **kwargs):
        super().__init_subclass__(**kwargs)
        webhook_task_registry.append(cls)

    def handle_event(self, source: str, event_type: str, payload: dict) -> None:
        """Handle an incoming webhook event.

        Parameters
        ----------
        source:
            The webhook source, e.g. ``"github"`` or ``"calcom"``.
        event_type:
            The event type string from the provider.
        payload:
            The JSON payload sent by the provider.
        """
        raise NotImplementedError()
>>>>>>> 303ef7bc


class ManualTrigger(BaseTask):
    """Base class for tasks triggered manually."""
    pass


<<<<<<< HEAD
# ---------------------------------------------------------------------------
# Example tasks shipped with this repository.  Real deployments would load
# plugins in a more dynamic fashion.

class ExampleTask(CronTask):
    """Very small task used in the examples."""

    name = "example"

    def run(self):  # pragma: no cover - illustrative
        print("Example task executed")


# ``registered_tasks`` is consumed by the scheduler during initialisation.
registered_tasks: Dict[str, BaseTask] = {
    ExampleTask.name: ExampleTask(),
}

# Register all tasks with the default scheduler on import so the CLI can access
# them immediately.
for _name, _task in registered_tasks.items():
    default_scheduler.register_task(_name, _task)
=======
__all__ = [
    "CronTask",
    "WebhookTask",
    "ManualTrigger",
    "CronyxServerLoader",
]
>>>>>>> 303ef7bc
<|MERGE_RESOLUTION|>--- conflicted
+++ resolved
@@ -5,12 +5,8 @@
 complex projects could load plugins dynamically using entry points.
 """
 
-<<<<<<< HEAD
 from typing import Dict
-=======
-from .cronyx_server import CronyxServerLoader
 
->>>>>>> 303ef7bc
 
 from ..scheduler import default_scheduler
 
@@ -31,39 +27,10 @@
     pass
 
 
-<<<<<<< HEAD
 class WebhookTask(BaseTask):
     """Base class for tasks triggered via webhooks."""
     pass
-=======
-webhook_task_registry = []
 
-
-class WebhookTask:
-    """Base class for tasks triggered via webhooks.
-
-    Subclasses are automatically registered so the webhook server can
-    invoke them when events arrive.
-    """
-
-    def __init_subclass__(cls, **kwargs):
-        super().__init_subclass__(**kwargs)
-        webhook_task_registry.append(cls)
-
-    def handle_event(self, source: str, event_type: str, payload: dict) -> None:
-        """Handle an incoming webhook event.
-
-        Parameters
-        ----------
-        source:
-            The webhook source, e.g. ``"github"`` or ``"calcom"``.
-        event_type:
-            The event type string from the provider.
-        payload:
-            The JSON payload sent by the provider.
-        """
-        raise NotImplementedError()
->>>>>>> 303ef7bc
 
 
 class ManualTrigger(BaseTask):
@@ -71,7 +38,6 @@
     pass
 
 
-<<<<<<< HEAD
 # ---------------------------------------------------------------------------
 # Example tasks shipped with this repository.  Real deployments would load
 # plugins in a more dynamic fashion.
@@ -94,11 +60,3 @@
 # them immediately.
 for _name, _task in registered_tasks.items():
     default_scheduler.register_task(_name, _task)
-=======
-__all__ = [
-    "CronTask",
-    "WebhookTask",
-    "ManualTrigger",
-    "CronyxServerLoader",
-]
->>>>>>> 303ef7bc
