"""Plugin base classes and example tasks.

The project is designed to be extensible via plugins.  For demonstration
purposes we provide a tiny plugin system and a single example task.  More
complex projects could load plugins dynamically using entry points.
"""

from typing import Dict
import importlib
import os
<<<<<<< HEAD
=======
import sys
>>>>>>> 6cab95a7


from ..scheduler import default_scheduler


class BaseTask:
    """Base class for all tasks."""

    name: str = "base"

    def run(self):  # pragma: no cover - trivial demo function
        """Run the task."""

        print(f"running task {self.name}")


class CronTask(BaseTask):
    """Base class for tasks triggered by cron schedules."""
    def run(self):
        """Execute the task. Subclasses must override this method."""
        raise NotImplementedError


class WebhookTask(BaseTask):
    """Base class for tasks triggered via webhooks."""
    pass


_old_module = sys.modules.get(__name__)
if _old_module and hasattr(_old_module, "webhook_task_registry"):
    webhook_task_registry = _old_module.webhook_task_registry
else:
    webhook_task_registry: list[type[WebhookTask]] = []


def register_webhook_task(cls: type[WebhookTask]) -> type[WebhookTask]:
    """Register a ``WebhookTask`` subclass for event delivery."""

    webhook_task_registry.append(cls)
    return cls



class ManualTrigger(BaseTask):
    """Base class for tasks triggered manually."""
    pass


# ---------------------------------------------------------------------------
# Example tasks shipped with this repository.  Real deployments would load
# plugins in a more dynamic fashion.

class ExampleTask(CronTask):
    """Very small task used in the examples."""

    name = "example"

    def run(self):  # pragma: no cover - illustrative
        print("Example task executed")


# ``registered_tasks`` is consumed by the scheduler during initialisation.
registered_tasks: Dict[str, BaseTask] = {
    ExampleTask.name: ExampleTask(),
}

# Register all tasks with the default scheduler on import so the CLI can access
# them immediately.
for _name, _task in registered_tasks.items():
    default_scheduler.register_task(_name, _task)

<<<<<<< HEAD

def load_cronyx_tasks() -> None:
    """Load tasks from a Cronyx server if ``CRONYX_BASE_URL`` is set."""

    _cronyx_url = os.getenv("CRONYX_BASE_URL")
    if not _cronyx_url:
        return
    from .cronyx_server import CronyxServerLoader
    loader = CronyxServerLoader(_cronyx_url)
    for info in loader.list_tasks():
        task_data = loader.load_task(info["id"])
        module_name, cls_name = task_data["path"].split(":")
        module = importlib.import_module(module_name)
        cls = getattr(module, cls_name)
        instance = cls()
        registered_tasks[instance.name] = instance
        default_scheduler.register_task(instance.name, instance)
=======
# Optionally load tasks from CronyxServer if configured via environment.
_cronyx_url = os.getenv("CRONYX_BASE_URL")
if _cronyx_url:
    try:
        from .cronyx_server import CronyxServerLoader

        _loader = CronyxServerLoader(_cronyx_url)
        for _info in _loader.list_tasks():
            _task_def = _loader.load_task(_info["id"])
            module_path, class_name = _task_def["path"].split(":")
            mod = importlib.import_module(module_path)
            cls = getattr(mod, class_name)
            obj = cls()
            registered_tasks[obj.name] = obj
            default_scheduler.register_task(obj.name, obj)
    except Exception:  # pragma: no cover - network failures ignored
        pass
>>>>>>> 6cab95a7
<|MERGE_RESOLUTION|>--- conflicted
+++ resolved
@@ -8,10 +8,6 @@
 from typing import Dict
 import importlib
 import os
-<<<<<<< HEAD
-=======
-import sys
->>>>>>> 6cab95a7
 
 
 from ..scheduler import default_scheduler
@@ -83,7 +79,6 @@
 for _name, _task in registered_tasks.items():
     default_scheduler.register_task(_name, _task)
 
-<<<<<<< HEAD
 
 def load_cronyx_tasks() -> None:
     """Load tasks from a Cronyx server if ``CRONYX_BASE_URL`` is set."""
@@ -101,22 +96,4 @@
         instance = cls()
         registered_tasks[instance.name] = instance
         default_scheduler.register_task(instance.name, instance)
-=======
-# Optionally load tasks from CronyxServer if configured via environment.
-_cronyx_url = os.getenv("CRONYX_BASE_URL")
-if _cronyx_url:
-    try:
-        from .cronyx_server import CronyxServerLoader
 
-        _loader = CronyxServerLoader(_cronyx_url)
-        for _info in _loader.list_tasks():
-            _task_def = _loader.load_task(_info["id"])
-            module_path, class_name = _task_def["path"].split(":")
-            mod = importlib.import_module(module_path)
-            cls = getattr(mod, class_name)
-            obj = cls()
-            registered_tasks[obj.name] = obj
-            default_scheduler.register_task(obj.name, obj)
-    except Exception:  # pragma: no cover - network failures ignored
-        pass
->>>>>>> 6cab95a7
