"""Plugin base classes and example tasks.

The project is designed to be extensible via plugins.  For demonstration
purposes we provide a tiny plugin system and a single example task.  More
complex projects could load plugins dynamically using entry points.
"""

import importlib
import logging
import sys
from importlib import metadata
from typing import Dict

from ..ume.models import TaskPointer
from ..pointer_store import PointerStore


from ..scheduler import get_default_scheduler

logger = logging.getLogger(__name__)


class BaseTask:
    """Base class for all tasks."""

    name: str = "base"

    def run(self):  # pragma: no cover - trivial demo function
        """Run the task."""

        logger.info("running task %s", self.name)


class CronTask(BaseTask):
    """Base class for tasks triggered by cron schedules."""
    def run(self):
        """Execute the task. Subclasses must override this method."""
        raise NotImplementedError


class WebhookTask(BaseTask):
    """Base class for tasks triggered via webhooks."""
    pass


_old_module = sys.modules.get(__name__)
webhook_task_registry: list[type[WebhookTask]]
webhook_task_instances: dict[type[WebhookTask], WebhookTask]
if _old_module and hasattr(_old_module, "webhook_task_registry"):
    webhook_task_registry = _old_module.webhook_task_registry  # type: ignore[assignment]
    webhook_task_instances = _old_module.webhook_task_instances  # type: ignore[assignment]
else:
    webhook_task_registry = []
    webhook_task_instances = {}


def register_webhook_task(cls: type[WebhookTask]) -> type[WebhookTask]:
    """Register a ``WebhookTask`` subclass for event delivery."""

    webhook_task_registry.append(cls)
    webhook_task_instances.setdefault(cls, cls())
    return cls



class ManualTrigger(BaseTask):
    """Base class for tasks triggered manually."""
    pass


class PointerTask(BaseTask):
    """Task referencing other users' task runs via pointers."""

    def __init__(self, *, store: PointerStore | None = None) -> None:
        self.store = store or PointerStore()
        self.pointers: list[TaskPointer] = [
            TaskPointer(**p) for p in self.store.get_pointers(self.name)
        ]

    def add_pointer(
        self, user_id: str, run_id: str, group_id: str | None = None
    ) -> None:
        from ..ume import _hash_user_id

        self.pointers.append(
<<<<<<< HEAD
            TaskPointer(run_id=run_id, user_hash=_hash_user_id(user_id))
        )
        self.store.add_pointer(self.name, user_id, run_id, group_id=group_id)
=======
            TaskPointer(
                run_id=run_id,
                user_hash=_hash_user_id(user_id),
                user_id=user_id,
            )
        )
        self.store.add_pointer(self.name, user_id, run_id)
>>>>>>> 266d5bb8

    def get_pointers(self) -> list[TaskPointer]:
        return list(self.pointers)


# ---------------------------------------------------------------------------
# Example tasks shipped with this repository.  Real deployments would load
# plugins in a more dynamic fashion.

class ExampleTask(CronTask):
    """Very small task used in the examples."""

    name = "example"

    def run(self):  # pragma: no cover - illustrative
        logger.info("Example task executed")


@register_webhook_task
class GitHubWebhookTask(WebhookTask):
    """Example task parsing GitHub webhook events."""

    events: list[str] = []

    def handle_event(self, source: str, event_type: str, payload: dict) -> None:
        """Record issue actions from GitHub events."""

        if source == "github" and event_type == "issues":
            action = payload.get("action")
            if action:
                self.__class__.events.append(action)


@register_webhook_task
class CalComWebhookTask(WebhookTask):
    """Example task parsing Cal.com webhook events."""

    events: list[str] = []

    def handle_event(self, source: str, event_type: str, payload: dict) -> None:
        """Record booking events from Cal.com."""

        if source == "calcom" and event_type == "booking":
            event = payload.get("event")
            if event:
                self.__class__.events.append(event)


# ``registered_tasks`` is consumed by the scheduler during initialisation.
registered_tasks: Dict[str, BaseTask] = {
    ExampleTask.name: ExampleTask(),
}

try:
    _tino_cls = importlib.import_module("task_cascadence.plugins.d0tTino").D0tTinoTask
    registered_tasks[_tino_cls.name] = _tino_cls()
except Exception:  # pragma: no cover - optional plugin may fail to import
    pass

def load_plugin(path: str) -> BaseTask:
    """Load ``path`` of the form ``module:Class`` and return an instance."""

    if path.count(":") != 1:
        raise ValueError("path must be 'module:Class'")
    module_path, class_name = path.split(":")
    module = importlib.import_module(module_path)
    cls = getattr(module, class_name)
    return cls()


def load_entrypoint_plugins() -> None:
    """Load tasks exposed via ``task_cascadence.plugins`` entry points."""

    for ep in metadata.entry_points().select(group="task_cascadence.plugins"):
        task = load_plugin(ep.value)
        registered_tasks[task.name] = task
        get_default_scheduler().register_task(task.name, task)


def load_cronyx_plugins(base_url: str) -> None:
    """Load tasks from a CronyxServer instance."""

    from .cronyx_server import CronyxServerLoader

    loader = CronyxServerLoader(base_url)
    for info in loader.list_tasks():
        data = loader.load_task(info["id"])
        task = load_plugin(data["path"])
        registered_tasks[task.name] = task
        get_default_scheduler().register_task(task.name, task)


def initialize() -> None:
    """Register built-in tasks and load any external plugins."""

    for _name, _task in registered_tasks.items():
        get_default_scheduler().register_task(_name, _task)

    load_entrypoint_plugins()

    from ..config import load_config

    cfg = load_config()
    if cfg.get("cronyx_base_url"):
        load_cronyx_plugins(cfg["cronyx_base_url"])




def load_cronyx_tasks() -> None:
    """Load tasks from a configured Cronyx server."""
    from ..config import load_config

    url = load_config().get("cronyx_base_url")
    if not url:
        return
    try:
        from .cronyx_server import CronyxServerLoader
        loader = CronyxServerLoader(url)
        for info in loader.list_tasks():
            meta = loader.load_task(info["id"])
            module, cls_name = meta["path"].split(":")
            mod = importlib.import_module(module)
            cls = getattr(mod, cls_name)
            obj = cls()
            registered_tasks[obj.name] = obj
            get_default_scheduler().register_task(obj.name, obj)
    except Exception:  # pragma: no cover - best effort loading
        pass


def reload_plugins() -> None:
    """Reload plugin modules and reset the default scheduler."""

    from importlib import reload, invalidate_caches
    import task_cascadence
    from .. import scheduler as _scheduler
    from ..config import load_config
    from ..task_store import TaskStore

    old_sched = getattr(_scheduler, "_default_scheduler", None)
    if old_sched and hasattr(old_sched, "shutdown"):
        try:  # pragma: no cover - best effort cleanup
            old_sched.shutdown(wait=False)
        except Exception:
            pass

    for task in registered_tasks.values():
        mod = task.__class__.__module__
        if mod != __name__ and mod in sys.modules:
            del sys.modules[mod]

    invalidate_caches()
    _scheduler._default_scheduler = None  # reset singleton
    cfg = load_config()
    store = TaskStore()
    tasks = store.load_tasks()
    sched = _scheduler.create_scheduler(
        cfg["backend"], tasks=tasks, timezone=cfg.get("timezone", "UTC")
    )
    _scheduler.set_default_scheduler(sched)
    for task in tasks.values():
        if task.name not in sched._tasks:
            sched.register_task(task.name, task)
    reload(sys.modules[__name__])
    task_cascadence.initialize()
<|MERGE_RESOLUTION|>--- conflicted
+++ resolved
@@ -83,19 +83,10 @@
         from ..ume import _hash_user_id
 
         self.pointers.append(
-<<<<<<< HEAD
             TaskPointer(run_id=run_id, user_hash=_hash_user_id(user_id))
         )
         self.store.add_pointer(self.name, user_id, run_id, group_id=group_id)
-=======
-            TaskPointer(
-                run_id=run_id,
-                user_hash=_hash_user_id(user_id),
-                user_id=user_id,
-            )
-        )
-        self.store.add_pointer(self.name, user_id, run_id)
->>>>>>> 266d5bb8
+
 
     def get_pointers(self) -> list[TaskPointer]:
         return list(self.pointers)
