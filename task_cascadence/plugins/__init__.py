--- conflicted
+++ resolved
@@ -77,7 +77,6 @@
     ExampleTask.name: ExampleTask(),
 }
 
-<<<<<<< HEAD
 def load_plugin(path: str) -> BaseTask:
     """Load ``path`` of the form ``module:Class`` and return an instance."""
 
@@ -121,11 +120,6 @@
         load_cronyx_plugins(os.environ["CRONYX_BASE_URL"])
 
 
-=======
-# Register all tasks with the default scheduler on import so the CLI can access
-# them immediately.
-for _name, _task in registered_tasks.items():
-    default_scheduler.register_task(_name, _task)
 
 
 def load_cronyx_tasks() -> None:
@@ -147,5 +141,4 @@
     except Exception:  # pragma: no cover - best effort loading
         pass
 
-load_cronyx_tasks()
->>>>>>> 24b48b2e
+load_cronyx_tasks()