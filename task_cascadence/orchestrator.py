"""Task orchestration pipeline."""

from __future__ import annotations

from collections import deque
from dataclasses import dataclass, field
from datetime import datetime
from threading import Lock
from typing import Any, Coroutine, Deque, cast
from uuid import uuid4
import asyncio
import inspect

try:
    import ai_plan  # type: ignore
except Exception:  # pragma: no cover - optional dependency may be missing
    ai_plan = None  # type: ignore

from google.protobuf.timestamp_pb2 import Timestamp

from .ume import (
    emit_task_spec,
    emit_task_run,
    emit_stage_update_event,
    emit_audit_log,
)
from .ume.models import TaskRun, TaskSpec
from . import research
from .async_utils import run_coroutine
import time


class PrecheckError(RuntimeError):
    """Raised when a task precheck fails."""


@dataclass
class ParallelPlan:
    """Container for a group of subtasks that should run concurrently."""

    tasks: list[Any]


@dataclass
class TaskPipeline:
    """Orchestrate a task through multiple stages.

    Each stage emits an event via :mod:`task_cascadence.ume`.
    """

    task: Any
    _paused: bool = field(default=False, init=False, repr=False)
    _context_queue: Deque[dict[str, Any]] = field(
        default_factory=deque, init=False, repr=False
    )
    _context_lock: Lock = field(default_factory=Lock, init=False, repr=False)

    def _emit_stage(
        self,
        stage: str,
        user_id: str | None,
        group_id: str | None = None,
    ) -> None:
        spec = TaskSpec(
            id=self.task.__class__.__name__,
            name=self.task.__class__.__name__,
            description=stage,
        )
        if group_id is None:
            emit_task_spec(spec, user_id=user_id)
            emit_stage_update_event(
                self.task.__class__.__name__, stage, user_id=user_id
            )
        else:
            emit_task_spec(spec, user_id=user_id, group_id=group_id)
            emit_stage_update_event(
                self.task.__class__.__name__,
                stage,
                user_id=user_id,
                group_id=group_id,
            )

    _context: deque[Any] = field(default_factory=deque, init=False, repr=False)
    _context_store: list[Any] = field(default_factory=list, init=False, repr=False)

    def attach_context(
        self,
        context: Any,
        *,
        user_id: str | None = None,
        group_id: str | None = None,
    ) -> None:
        """Queue *context* for delivery to the running task."""

        self._context.append(context)
        task_name = self.task.__class__.__name__
        resolved_user_id = (
            user_id if user_id is not None else getattr(self.task, "user_id", None)
        )
        resolved_group_id = (
            group_id if group_id is not None else getattr(self.task, "group_id", None)
        )
        self._emit_stage("context_attached", resolved_user_id, resolved_group_id)
        emit_audit_log(
            task_name,
            "context_attached",
            "received",
            output=repr(context) if context is not None else None,
            user_id=resolved_user_id,
            group_id=resolved_group_id,
        )

    def _reset_run_context(self) -> None:
        """Initialise the per-run context container."""

        self._context_store.clear()
        self.task.context = self._context_store

    def _process_pending_context(self) -> None:
        """Attach any queued context to the task."""

        updated = False
        while self._context:
            self._context_store.append(self._context.popleft())
            updated = True
        if updated or not hasattr(self.task, "context"):
            self.task.context = self._context_store

    def intake(self, *, user_id: str, group_id: str | None = None) -> None:
        task_name = self.task.__class__.__name__
        emit_audit_log(task_name, "intake", "started", user_id=user_id, group_id=group_id)
        result: Any | None = None
        try:
            if hasattr(self.task, "intake"):
                result = self.task.intake()
        except Exception as exc:
            self._emit_stage("intake", user_id, group_id)
            partial = result if result is not None else getattr(exc, "partial", None)
            emit_audit_log(
                task_name,
                "intake",
                "error",
                reason=str(exc),
                output=repr(partial) if partial is not None else None,
                user_id=user_id,
                group_id=group_id,
            )
            raise
        self._emit_stage("intake", user_id, group_id)
        emit_audit_log(
            task_name,
            "intake",
            "success",
            output=repr(result) if result is not None else None,
            user_id=user_id,
            group_id=group_id,
        )

    def research(self, *, user_id: str, group_id: str | None = None) -> Any:
        """Perform optional research for the task."""
        task_name = self.task.__class__.__name__
        emit_audit_log(task_name, "research", "started", user_id=user_id, group_id=group_id)
        if not hasattr(self.task, "research"):
            # Even if a task has no dedicated research step, emit the standard
            # stage notification so downstream consumers observe a "research"
            # phase was considered and skipped.
            self._emit_stage("research", user_id, group_id)
            emit_audit_log(
                task_name, "research", "skipped", user_id=user_id, group_id=group_id
            )
            return None

        query = self.task.research()

        loop_running = True
        try:
            asyncio.current_task()
        except RuntimeError:
            loop_running = False

        def _log_success(res: Any) -> Any:
            self._emit_stage("research", user_id, group_id)
            emit_audit_log(
                task_name,
                "research",
                "success",
                output=repr(res) if res is not None else None,
                user_id=user_id,
                group_id=group_id,
            )
            return res

        def _log_error(exc: Exception, partial: Any | None = None) -> Any:
            self._emit_stage("research", user_id, group_id)
            audit_partial = partial if partial is not None else getattr(exc, "partial", None)
            emit_audit_log(
                task_name,
                "research",
                "error",
                reason=str(exc),
                output=repr(audit_partial) if audit_partial is not None else None,
                user_id=user_id,
                group_id=group_id,
            )
            return None

        if inspect.isawaitable(query):

            async def _await_query() -> Any:
                q: Any | None = None
                result: Any | None = None
                try:
                    q = await query
                    if inspect.isawaitable(q):
                        q = await q
                    result = await research.async_gather(
                        q, user_id=user_id, group_id=group_id
                    )
                except Exception as exc:  # pragma: no cover - network errors
                    return _log_error(exc, result if result is not None else q)
                return _log_success(result)

            if loop_running:
                return _await_query()
            return run_coroutine(_await_query())

        if loop_running:

            async def _async_call() -> Any:
                result: Any | None = None
                try:
                    result = await research.async_gather(
                        query, user_id=user_id, group_id=group_id
                    )
                except Exception as exc:  # pragma: no cover - network errors
                    return _log_error(exc, result)
                return _log_success(result)

            return _async_call()

        result: Any | None = None
        try:
            result = research.gather(query, user_id=user_id, group_id=group_id)
        except Exception as exc:  # pragma: no cover - network errors
            return _log_error(exc, result)
        return _log_success(result)

    def plan(self, *, user_id: str, group_id: str | None = None) -> Any:
        """Return a plan which may include subtasks."""
        task_name = self.task.__class__.__name__
        emit_audit_log(task_name, "plan", "started", user_id=user_id, group_id=group_id)
        plan_result: Any | None = None
        try:
            if hasattr(self.task, "plan"):
                plan_result = self.task.plan()
            elif ai_plan is not None and hasattr(ai_plan, "plan"):
                plan_result = ai_plan.plan(self.task)
        except Exception as exc:
            self._emit_stage("planning", user_id, group_id)
            partial = (
                plan_result
                if plan_result is not None
                else getattr(exc, "partial", None)
            )
            emit_audit_log(
                task_name,
                "plan",
                "error",
                reason=str(exc),
                output=repr(partial) if partial is not None else None,
                user_id=user_id,
                group_id=group_id,
            )
            raise
        self._emit_stage("planning", user_id, group_id)
        emit_audit_log(
            task_name,
            "plan",
            "success",
            output=repr(plan_result) if plan_result is not None else None,
            user_id=user_id,
            group_id=group_id,
        )
        return plan_result

    def execute(
        self,
        plan_result: Any = None,
        *,
        user_id: str,
        group_id: str | None = None,
    ) -> Any:
        """Run the task or any planned subtasks."""

        start_ts = Timestamp()
        start_ts.FromDatetime(datetime.now())
        status = "success"
        result: Any | None = None
        task_name = self.task.__class__.__name__
        emit_audit_log(
            task_name,
            "execute",
            "started",
            user_id=user_id,
            group_id=group_id,
        )

        try:
            if hasattr(self.task, "precheck"):
                emit_audit_log(
                    task_name, "precheck", "started", user_id=user_id, group_id=group_id
                )
                try:
                    check = self.task.precheck()
                    if inspect.isawaitable(check):
                        try:
                            asyncio.get_running_loop()
                        except RuntimeError:
                            check = run_coroutine(cast(Coroutine[Any, Any, Any], check))
                        else:
                            _res = check

                            async def _await_precheck(res=_res) -> Any:
                                return await res

                            check = _await_precheck()
                    if check is not True:
                        status = "error"
                        self._emit_stage("precheck", user_id, group_id)
                        reason = check if isinstance(check, str) else "precheck failed"
                        emit_audit_log(
                            task_name,
                            "precheck",
                            "error",
                            reason=str(reason),
                            user_id=user_id,
                            group_id=group_id,
                        )
                        raise PrecheckError(str(reason))
                except Exception as exc:
                    status = "error"
                    self._emit_stage("precheck", user_id, group_id)
                    emit_audit_log(
                        task_name,
                        "precheck",
                        "error",
                        reason=str(exc),
                        user_id=user_id,
                        group_id=group_id,
                    )
                    raise
                else:
                    self._emit_stage("precheck", user_id, group_id)
                    emit_audit_log(
                        task_name,
                        "precheck",
                        "success",
                        user_id=user_id,
                        group_id=group_id,
                    )

            parallel_tasks: list[Any] | None = None
            if isinstance(plan_result, dict) and plan_result.get("execution") == "parallel":
                parallel_tasks = cast(list[Any], plan_result.get("tasks", []))
            elif isinstance(plan_result, ParallelPlan):
                parallel_tasks = plan_result.tasks

            if parallel_tasks is not None:
                pipelines = [p if isinstance(p, TaskPipeline) else TaskPipeline(p) for p in parallel_tasks]

                async def _run_all() -> list[Any]:
                    async def _one(p: TaskPipeline) -> Any:
                        r = p.run(user_id=user_id, group_id=group_id)
                        if inspect.isawaitable(r):
                            return await r
                        return r

                    return await asyncio.gather(*[_one(pl) for pl in pipelines])

                results: Any
                try:
                    asyncio.get_running_loop()
                except RuntimeError:
                    results = run_coroutine(_run_all())
                else:
                    async def _await_all() -> list[Any]:
                        return await _run_all()

                    results = _await_all()

                result = results
                if hasattr(self.task, "run"):
                    result = self._call_run(results)
                if group_id is None:
                    emit_stage_update_event(
                        self.task.__class__.__name__, "run", user_id=user_id
                    )
                else:
                    emit_stage_update_event(
                        self.task.__class__.__name__,
                        "run",
                        user_id=user_id,
                        group_id=group_id,
                    )
            elif isinstance(plan_result, list):
                async def _run_all() -> list[Any]:
                    res: list[Any] = []
                    for sub in plan_result:
                        pipeline = sub if isinstance(sub, TaskPipeline) else TaskPipeline(sub)
                        sub_result = pipeline.run(
                            user_id=user_id, group_id=group_id
                        )
                        if inspect.isawaitable(sub_result):
                            sub_result = await cast(Coroutine[Any, Any, Any], sub_result)
                        res.append(sub_result)
                    return res

                async def _resolve_and_run() -> Any:
                    res = await _run_all()
                    if hasattr(self.task, "run"):
                        parent_res = self._call_run(res)
                        if inspect.isawaitable(parent_res):
                            parent_res = await cast(Coroutine[Any, Any, Any], parent_res)
                        return parent_res
                    return res

                try:
                    asyncio.get_running_loop()
                except RuntimeError:
                    result = run_coroutine(_resolve_and_run())
                else:
                    result = _resolve_and_run()
            else:
                result = self._call_run(plan_result)

                if group_id is None:
                    emit_stage_update_event(
                        self.task.__class__.__name__, "run", user_id=user_id
                    )
                else:
                    emit_stage_update_event(
                        self.task.__class__.__name__,
                        "run",
                        user_id=user_id,
                        group_id=group_id,
                    )
        except Exception as exc:
            status = "error"
            partial = result if result is not None else getattr(exc, "partial", None)
            emit_audit_log(
                self.task.__class__.__name__,
                "execute",
                "error",
                reason=str(exc),
                output=repr(partial) if partial is not None else None,
                user_id=user_id,
                group_id=group_id,
            )
            raise
        finally:
            end_ts = Timestamp()
            end_ts.FromDatetime(datetime.now())
            run = TaskRun(
                spec=TaskSpec(
                    id=self.task.__class__.__name__,
                    name=self.task.__class__.__name__,
                ),
                run_id=str(uuid4()),
                status=status,
                started_at=start_ts,
                finished_at=end_ts,
            )
            if group_id is None:
                emit_task_run(run, user_id=user_id)
            else:
                emit_task_run(run, user_id=user_id, group_id=group_id)
        emit_audit_log(
            self.task.__class__.__name__,
            "execute",
            status,
            output=repr(result) if status == "success" and result is not None else None,
            user_id=user_id,
            group_id=group_id,
        )
        return result

    def verify(
        self,
        exec_result: Any = None,
        *,
        user_id: str,
        group_id: str | None = None,
    ) -> Any:
        task_name = self.task.__class__.__name__
        emit_audit_log(task_name, "verify", "started", user_id=user_id, group_id=group_id)
        verify_result = exec_result
        try:
            if hasattr(self.task, "verify"):
                verify_result = self.task.verify(exec_result)
                if inspect.isawaitable(verify_result):
                    try:
                        asyncio.get_running_loop()
                    except RuntimeError:
                        verify_result = run_coroutine(
                            cast(Coroutine[Any, Any, Any], verify_result)
                        )
                    else:
                        _res = verify_result

                        async def _await_verify(res=_res) -> Any:
                            return await res

                        verify_result = _await_verify()
        except Exception as exc:
            self._emit_stage("verification", user_id, group_id)
            partial = getattr(exc, "partial", None)
            if partial is None and verify_result is not None and verify_result is not exec_result:
                partial = verify_result
            emit_audit_log(
                task_name,
                "verify",
                "error",
                reason=str(exc),
                output=repr(partial) if partial is not None else None,
                user_id=user_id,
                group_id=group_id,
            )
            raise
        self._emit_stage("verification", user_id, group_id)
        emit_audit_log(
            task_name,
            "verify",
            "success",
            output=repr(verify_result) if verify_result is not None else None,
            user_id=user_id,
            group_id=group_id,
        )
        return verify_result

    # ------------------------------------------------------------------
    def pause(self, *, user_id: str, group_id: str | None = None) -> None:
        """Pause execution of this pipeline."""
        self._paused = True
        emit_stage_update_event(
            self.task.__class__.__name__,
            "paused",
            user_id=user_id,
            group_id=group_id,
        )

    def resume(self, *, user_id: str, group_id: str | None = None) -> None:
        """Resume a previously paused pipeline."""
        self._paused = False
        emit_stage_update_event(
            self.task.__class__.__name__,
            "resumed",
            user_id=user_id,
            group_id=group_id,
        )

    def attach_context(
        self,
        payload: dict[str, Any],
        *,
        user_id: str,
        group_id: str | None = None,
    ) -> bool:
        """Queue *payload* to be delivered to the next pipeline stage."""

        with self._context_lock:
            self._context_queue.append(dict(payload))

        emit_audit_log(
            self.task.__class__.__name__,
            "context",
            "received",
            output=repr(payload) if payload else None,
            user_id=user_id,
            group_id=group_id,
        )
        return False

    def _drain_context_queue(self) -> list[dict[str, Any]]:
        with self._context_lock:
            if not self._context_queue:
                return []
            queued = list(self._context_queue)
            self._context_queue.clear()
            return queued

    def _deliver_context(
        self,
        stage: str,
        *,
        user_id: str,
        group_id: str | None = None,
    ) -> None:
        contexts = self._drain_context_queue()
        if not contexts:
            return

        task_name = self.task.__class__.__name__
        for ctx in contexts:
            if hasattr(self.task, "attach_context"):
                self.task.attach_context(ctx)
            else:
                current = getattr(self.task, "context", None)
                if current is None:
                    setattr(self.task, "context", ctx)
                elif isinstance(current, list):
                    current.append(ctx)
                else:
                    setattr(self.task, "context", [current, ctx])

            emit_audit_log(
                task_name,
                f"{stage}.context",
                "consumed",
                output=repr(ctx) if ctx else None,
                user_id=user_id,
                group_id=group_id,
            )

    def _wait_if_paused(self) -> Any:
        """Block until the pipeline is resumed."""

        loop_running = True
        try:
            asyncio.get_running_loop()
        except RuntimeError:
            loop_running = False

        if loop_running:
            async def _async_wait() -> None:
                while self._paused:
                    await asyncio.sleep(0.1)
                self._process_pending_context()

            return _async_wait()

        while self._paused:
            time.sleep(0.1)
        self._process_pending_context()
        return None

    async def _wait_if_paused_async(self) -> None:
        """Async variant of :meth:`_wait_if_paused`."""
        while self._paused:
            await asyncio.sleep(0.1)
        self._process_pending_context()

    # ------------------------------------------------------------------
    def run(self, *, user_id: str, group_id: str | None = None) -> Any:
        self.task.user_id = user_id
        self.task.group_id = group_id
        self._reset_run_context()
        self._process_pending_context()
        loop_running = True
        try:
            asyncio.get_running_loop()
        except RuntimeError:
            loop_running = False

        if loop_running:
            async def _async_run() -> Any:
                self._process_pending_context()
                self.intake(user_id=user_id, group_id=group_id)
                self._process_pending_context()
                wait = self._wait_if_paused()
                if inspect.isawaitable(wait):
                    await wait
                else:
                    assert wait is None

<<<<<<< HEAD
                self._deliver_context(
                    "research", user_id=user_id, group_id=group_id
                )
=======
                self._process_pending_context()
>>>>>>> e4eb39f8
                result = self.research(user_id=user_id, group_id=group_id)
                if inspect.isawaitable(result):
                    await result

                self._process_pending_context()
                wait = self._wait_if_paused()
                if inspect.isawaitable(wait):
                    await wait

<<<<<<< HEAD
                self._deliver_context("plan", user_id=user_id, group_id=group_id)
=======
                self._process_pending_context()
>>>>>>> e4eb39f8
                plan_result = self.plan(user_id=user_id, group_id=group_id)
                if inspect.isawaitable(plan_result):
                    plan_result = await plan_result

                self._process_pending_context()
                wait = self._wait_if_paused()
                if inspect.isawaitable(wait):
                    await wait

<<<<<<< HEAD
                self._deliver_context(
                    "execute", user_id=user_id, group_id=group_id
                )
=======
                self._process_pending_context()
>>>>>>> e4eb39f8
                exec_result = self.execute(
                    plan_result, user_id=user_id, group_id=group_id
                )
                if inspect.isawaitable(exec_result):
                    exec_result = await exec_result

                self._process_pending_context()
                wait = self._wait_if_paused()
                if inspect.isawaitable(wait):
                    await wait

<<<<<<< HEAD
                self._deliver_context(
                    "verify", user_id=user_id, group_id=group_id
                )
=======
                self._process_pending_context()
>>>>>>> e4eb39f8
                verify_result = self.verify(
                    exec_result, user_id=user_id, group_id=group_id
                )
                if inspect.isawaitable(verify_result):
                    verify_result = await verify_result
                return verify_result

            return _async_run()

        self._process_pending_context()
        self.intake(user_id=user_id, group_id=group_id)
        self._process_pending_context()
        self._wait_if_paused()
<<<<<<< HEAD
        self._deliver_context("research", user_id=user_id, group_id=group_id)
=======
        self._process_pending_context()
>>>>>>> e4eb39f8
        self.research(user_id=user_id, group_id=group_id)
        self._process_pending_context()
        self._wait_if_paused()
<<<<<<< HEAD
        self._deliver_context("plan", user_id=user_id, group_id=group_id)
=======
        self._process_pending_context()
>>>>>>> e4eb39f8
        plan_result = self.plan(user_id=user_id, group_id=group_id)
        self._process_pending_context()
        self._wait_if_paused()
<<<<<<< HEAD
        self._deliver_context("execute", user_id=user_id, group_id=group_id)
=======
        self._process_pending_context()
>>>>>>> e4eb39f8
        exec_result = self.execute(
            plan_result, user_id=user_id, group_id=group_id
        )
        self._process_pending_context()
        self._wait_if_paused()
<<<<<<< HEAD
        self._deliver_context("verify", user_id=user_id, group_id=group_id)
=======
        self._process_pending_context()
>>>>>>> e4eb39f8
        return self.verify(exec_result, user_id=user_id, group_id=group_id)

    async def run_async(
        self, *, user_id: str, group_id: str | None = None
    ) -> Any:
        """Asynchronously execute this pipeline."""
        self.task.user_id = user_id
        self.task.group_id = group_id
        self._reset_run_context()
        self._process_pending_context()
        self.intake(user_id=user_id, group_id=group_id)
        self._process_pending_context()
        await self._wait_if_paused_async()
        self._process_pending_context()

        self._deliver_context("research", user_id=user_id, group_id=group_id)
        research_result = self.research(user_id=user_id, group_id=group_id)
        if inspect.isawaitable(research_result):
            research_result = await research_result
        self._process_pending_context()
        await self._wait_if_paused_async()
        self._process_pending_context()

        self._deliver_context("plan", user_id=user_id, group_id=group_id)
        plan_result = self.plan(user_id=user_id, group_id=group_id)
        if inspect.isawaitable(plan_result):
            plan_result = await plan_result
        self._process_pending_context()
        await self._wait_if_paused_async()
        self._process_pending_context()

        self._deliver_context("execute", user_id=user_id, group_id=group_id)
        exec_result = self.execute(
            plan_result, user_id=user_id, group_id=group_id
        )
        if inspect.isawaitable(exec_result):
            exec_result = await exec_result
        self._process_pending_context()
        await self._wait_if_paused_async()
        self._process_pending_context()

        self._deliver_context("verify", user_id=user_id, group_id=group_id)
        verify_result = self.verify(
            exec_result, user_id=user_id, group_id=group_id
        )
        if inspect.isawaitable(verify_result):
            verify_result = await verify_result
        self._process_pending_context()
        return verify_result

    def _call_run(self, plan_result: Any) -> Any:
        """Execute the task's ``run`` method."""
        import inspect

        sig = inspect.signature(self.task.run)

        async def _async_call() -> Any:
            if len(sig.parameters) > 0:
                return await self.task.run(plan_result)
            return await self.task.run()

        if inspect.iscoroutinefunction(self.task.run):
            try:
                asyncio.get_running_loop()
            except RuntimeError:
                return run_coroutine(_async_call())
            return _async_call()

        if len(sig.parameters) > 0:
            return self.task.run(plan_result)
        return self.task.run()<|MERGE_RESOLUTION|>--- conflicted
+++ resolved
@@ -672,13 +672,10 @@
                 else:
                     assert wait is None
 
-<<<<<<< HEAD
                 self._deliver_context(
                     "research", user_id=user_id, group_id=group_id
                 )
-=======
-                self._process_pending_context()
->>>>>>> e4eb39f8
+n
                 result = self.research(user_id=user_id, group_id=group_id)
                 if inspect.isawaitable(result):
                     await result
@@ -688,11 +685,8 @@
                 if inspect.isawaitable(wait):
                     await wait
 
-<<<<<<< HEAD
                 self._deliver_context("plan", user_id=user_id, group_id=group_id)
-=======
-                self._process_pending_context()
->>>>>>> e4eb39f8
+
                 plan_result = self.plan(user_id=user_id, group_id=group_id)
                 if inspect.isawaitable(plan_result):
                     plan_result = await plan_result
@@ -702,13 +696,10 @@
                 if inspect.isawaitable(wait):
                     await wait
 
-<<<<<<< HEAD
                 self._deliver_context(
                     "execute", user_id=user_id, group_id=group_id
                 )
-=======
-                self._process_pending_context()
->>>>>>> e4eb39f8
+
                 exec_result = self.execute(
                     plan_result, user_id=user_id, group_id=group_id
                 )
@@ -720,13 +711,10 @@
                 if inspect.isawaitable(wait):
                     await wait
 
-<<<<<<< HEAD
                 self._deliver_context(
                     "verify", user_id=user_id, group_id=group_id
                 )
-=======
-                self._process_pending_context()
->>>>>>> e4eb39f8
+
                 verify_result = self.verify(
                     exec_result, user_id=user_id, group_id=group_id
                 )
@@ -740,37 +728,25 @@
         self.intake(user_id=user_id, group_id=group_id)
         self._process_pending_context()
         self._wait_if_paused()
-<<<<<<< HEAD
         self._deliver_context("research", user_id=user_id, group_id=group_id)
-=======
-        self._process_pending_context()
->>>>>>> e4eb39f8
+
         self.research(user_id=user_id, group_id=group_id)
         self._process_pending_context()
         self._wait_if_paused()
-<<<<<<< HEAD
         self._deliver_context("plan", user_id=user_id, group_id=group_id)
-=======
-        self._process_pending_context()
->>>>>>> e4eb39f8
+
         plan_result = self.plan(user_id=user_id, group_id=group_id)
         self._process_pending_context()
         self._wait_if_paused()
-<<<<<<< HEAD
         self._deliver_context("execute", user_id=user_id, group_id=group_id)
-=======
-        self._process_pending_context()
->>>>>>> e4eb39f8
+
         exec_result = self.execute(
             plan_result, user_id=user_id, group_id=group_id
         )
         self._process_pending_context()
         self._wait_if_paused()
-<<<<<<< HEAD
         self._deliver_context("verify", user_id=user_id, group_id=group_id)
-=======
-        self._process_pending_context()
->>>>>>> e4eb39f8
+
         return self.verify(exec_result, user_id=user_id, group_id=group_id)
 
     async def run_async(
