--- conflicted
+++ resolved
@@ -7,22 +7,18 @@
 
 from .orchestrator import TaskPipeline
 
-<<<<<<< HEAD
 # Running pipelines keyed by task name and run identifier
 _running_pipelines: Dict[str, Dict[str, TaskPipeline]] = {}
-=======
 # Running pipelines keyed by run/job identifier
 _running_pipelines: Dict[str, TaskPipeline] = {}
 # Mapping of run/job identifier back to originating task name
 _pipeline_tasks: Dict[str, str] = {}
 # Mapping of task name to a list of associated run identifiers (oldest -> newest)
 _task_run_index: Dict[str, list[str]] = {}
->>>>>>> f001c83e
 # Lock protecting access to the running pipeline registry
 _registry_lock = Lock()
 
 
-<<<<<<< HEAD
 def add_pipeline(name: str, run_id: str, pipeline: TaskPipeline) -> None:
     """Register *pipeline* under *name* and *run_id*."""
 
@@ -30,7 +26,6 @@
         pipelines = _running_pipelines.setdefault(name, {})
         pipelines[run_id] = pipeline
 
-=======
 def add_pipeline(task_name: str, run_id: str, pipeline: TaskPipeline) -> None:
     """Register *pipeline* for *task_name* under the unique *run_id*."""
 
@@ -39,12 +34,10 @@
         _pipeline_tasks[run_id] = task_name
         runs_for_task = _task_run_index.setdefault(task_name, [])
         runs_for_task.append(run_id)
->>>>>>> f001c83e
 
 def remove_pipeline(name: str, run_id: str) -> None:
     """Remove the pipeline registered under *name*/*run_id* if present."""
 
-<<<<<<< HEAD
     with _registry_lock:
         pipelines = _running_pipelines.get(name)
         if not pipelines:
@@ -52,7 +45,6 @@
         pipelines.pop(run_id, None)
         if not pipelines:
             _running_pipelines.pop(name, None)
-=======
 def remove_pipeline(run_id: str) -> None:
     """Remove the pipeline registered under *run_id* if present."""
 
@@ -72,15 +64,12 @@
 
 def get_pipeline(run_id: str) -> Optional[TaskPipeline]:
     """Return the pipeline registered under *run_id* if running."""
->>>>>>> f001c83e
 
     with _registry_lock:
         return _running_pipelines.get(run_id)
 
-<<<<<<< HEAD
 def get_pipeline(name: str, run_id: Optional[str] = None) -> Optional[TaskPipeline]:
     """Return the pipeline registered as *name* (optionally filtered by *run_id*)."""
-=======
 
 def get_latest_pipeline_for_task(task_name: str) -> Optional[TaskPipeline]:
     """Return the most recently registered pipeline for *task_name* if running."""
@@ -102,7 +91,6 @@
         if not run_ids:
             _task_run_index.pop(task_name, None)
         return None
->>>>>>> f001c83e
 
     with _registry_lock:
         pipelines = _running_pipelines.get(name)
@@ -114,14 +102,11 @@
             return next(iter(pipelines.values()))
         return None
 
-<<<<<<< HEAD
 
 def list_pipelines() -> Dict[str, Dict[str, TaskPipeline]]:
     """Return a copy of the currently registered pipelines."""
-=======
 def list_pipelines() -> Dict[str, TaskPipeline]:
     """Return a copy of the currently registered pipelines keyed by run id."""
->>>>>>> f001c83e
 
     with _registry_lock:
         return {name: dict(pipes) for name, pipes in _running_pipelines.items()}
@@ -143,11 +128,8 @@
     Returns ``True`` when a pipeline was found and context enqueued.
     """
 
-<<<<<<< HEAD
     pipeline = get_pipeline(name, run_id=run_id)
-=======
     pipeline = get_pipeline(run_id_or_task)
->>>>>>> f001c83e
     if pipeline is None:
         pipeline = get_latest_pipeline_for_task(run_id_or_task)
         if pipeline is None:
