"""Simple in-memory scheduler.

This module provides a minimal scheduler implementation that mimics the
behaviour described in the PRD.  It is intentionally lightweight so the CLI
can interact with tasks without pulling in heavy dependencies like
APScheduler.
"""

from pathlib import Path

from apscheduler.schedulers.background import BackgroundScheduler
from apscheduler.triggers.cron import CronTrigger
import pytz
import yaml


from typing import Any, Dict, Iterable, Tuple


class BaseScheduler:
    """Very small task scheduler used by the CLI."""

    def __init__(self) -> None:
        self._tasks: Dict[str, Dict[str, Any]] = {}

    def register_task(self, name: str, task: Any) -> None:
        """Register a task object under ``name``."""

        self._tasks[name] = {"task": task, "disabled": False}

    # ------------------------------------------------------------------
    # Query helpers
    def list_tasks(self) -> Iterable[Tuple[str, bool]]:
        """Return an iterable of ``(name, disabled)`` tuples."""

        for name, info in self._tasks.items():
            yield name, info["disabled"]

    def run_task(self, name: str) -> Any:
        """Run a task by name if it exists and is enabled."""

        info = self._tasks.get(name)
        if not info:
            raise ValueError(f"Unknown task: {name}")
        if info["disabled"]:
            raise ValueError(f"Task '{name}' is disabled")
        task = info["task"]
        if hasattr(task, "run"):
            return task.run()
        raise AttributeError(f"Task '{name}' has no run() method")

    def disable_task(self, name: str) -> None:
        """Disable a registered task."""

        if name not in self._tasks:
            raise ValueError(f"Unknown task: {name}")
        self._tasks[name]["disabled"] = True


<<<<<<< HEAD
    def schedule_task(self, *args, **kwargs):
        """Stub method for scheduling tasks."""
        pass


class CronScheduler(BaseScheduler):
    """APScheduler-based scheduler using cron triggers.

    Provides timezone-aware scheduling of tasks.
    """

    def __init__(self, timezone="UTC", storage_path="schedules.yml"):
        self._CronTrigger = CronTrigger
        self._yaml = yaml
        tz = pytz.timezone(timezone) if isinstance(timezone, str) else timezone
        self.scheduler = BackgroundScheduler(timezone=tz)
        self.storage_path = Path(storage_path)
        self.storage_path.parent.mkdir(parents=True, exist_ok=True)
        self.schedules = self._load_schedules()

    def _load_schedules(self):
        if self.storage_path.exists():
            with open(self.storage_path, "r") as fh:
                data = self._yaml.safe_load(fh) or {}
                if isinstance(data, dict):
                    return data
        return {}

    def _save_schedules(self):
        with open(self.storage_path, "w") as fh:
            self._yaml.safe_dump(self.schedules, fh)

    def _wrap_task(self, task):
        def runner():
            from ..ume import emit_task_run

            try:
                result = task.run()
                emit_task_run(
                    {"task": task.__class__.__name__, "result": result}
                )
            except Exception as exc:  # pragma: no cover - passthrough
                emit_task_run(
                    {"task": task.__class__.__name__, "error": str(exc)}
                )
                raise

        return runner

    def register_task(self, task, cron_expression):
        job_id = task.__class__.__name__
        self.schedules[job_id] = cron_expression
        self._save_schedules()

        trigger = self._CronTrigger.from_crontab(
            cron_expression, timezone=self.scheduler.timezone
        )
        self.scheduler.add_job(
            self._wrap_task(task), trigger=trigger, id=job_id
        )

    def start(self):
        self.scheduler.start()

    def shutdown(self, wait=True):
        self.scheduler.shutdown(wait=wait)

    def list_jobs(self):
        return self.scheduler.get_jobs()
=======
# ``default_scheduler`` is used by the CLI.  Tasks from
# :mod:`task_cascadence.plugins` will register themselves with it.
default_scheduler = BaseScheduler()
>>>>>>> ba634403
<|MERGE_RESOLUTION|>--- conflicted
+++ resolved
@@ -57,7 +57,6 @@
         self._tasks[name]["disabled"] = True
 
 
-<<<<<<< HEAD
     def schedule_task(self, *args, **kwargs):
         """Stub method for scheduling tasks."""
         pass
@@ -127,8 +126,3 @@
 
     def list_jobs(self):
         return self.scheduler.get_jobs()
-=======
-# ``default_scheduler`` is used by the CLI.  Tasks from
-# :mod:`task_cascadence.plugins` will register themselves with it.
-default_scheduler = BaseScheduler()
->>>>>>> ba634403
