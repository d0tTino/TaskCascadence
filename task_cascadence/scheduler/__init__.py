--- conflicted
+++ resolved
@@ -18,10 +18,7 @@
 
 if TYPE_CHECKING:  # pragma: no cover - used for type hints only
     from ..plugins import BaseTask  # noqa: F401
-<<<<<<< HEAD
-=======
 
->>>>>>> 6f91bc03
 
 from ..temporal import TemporalBackend
 
@@ -104,17 +101,11 @@
 
     def __init__(
         self,
-<<<<<<< HEAD
         timezone: str | pytz.tzinfo.BaseTzInfo = "UTC",
         storage_path: str = "schedules.yml",
         tasks: Optional[Dict[str, Any]] = None,
         temporal: Optional[TemporalBackend] = None,
-=======
-        timezone="UTC",
-        storage_path="schedules.yml",
-        tasks=None,
-        temporal=None,
->>>>>>> 6f91bc03
+
 
     ):
         super().__init__(temporal=temporal)
