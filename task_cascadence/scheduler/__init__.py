"""Simple in-memory scheduler.

This module provides a minimal scheduler implementation that mimics the
behaviour described in the PRD.  It is intentionally lightweight so the CLI
can interact with tasks without pulling in heavy dependencies like
APScheduler.
"""

from pathlib import Path

from apscheduler.schedulers.background import BackgroundScheduler
from apscheduler.triggers.cron import CronTrigger
import pytz
import yaml


from typing import Any, Dict, Iterable, Tuple, Optional

from ..temporal import TemporalBackend


class BaseScheduler:
    """Very small task scheduler used by the CLI.

    Parameters
    ----------
    temporal:
        Optional :class:`~task_cascadence.temporal.TemporalBackend` used to
        execute tasks via Temporal.
    """

    def __init__(self, temporal: Optional[TemporalBackend] = None) -> None:
        self._tasks: Dict[str, Dict[str, Any]] = {}
        self._temporal = temporal

    def register_task(self, name: str, task: Any) -> None:
        """Register a task object under ``name``."""

        self._tasks[name] = {"task": task, "disabled": False}

    # ------------------------------------------------------------------
    # Query helpers
    def list_tasks(self) -> Iterable[Tuple[str, bool]]:
        """Return an iterable of ``(name, disabled)`` tuples."""

        for name, info in self._tasks.items():
            yield name, info["disabled"]

    def run_task(
        self, name: str, *, use_temporal: bool | None = None
    ) -> Any:
        """Run a task by name if it exists and is enabled."""

        info = self._tasks.get(name)
        if not info:
            raise ValueError(f"Unknown task: {name}")
        if info["disabled"]:
            raise ValueError(f"Task '{name}' is disabled")
        task = info["task"]

        if (use_temporal or (use_temporal is None and self._temporal)):
            if not self._temporal:
                raise RuntimeError("Temporal backend not configured")
            workflow = getattr(task, "workflow", task.__class__.__name__)
            return self._temporal.run_workflow_sync(workflow)

        if hasattr(task, "run"):
            return task.run()
        raise AttributeError(f"Task '{name}' has no run() method")

    def replay_history(self, history_path: str) -> None:
        """Replay a workflow history using the configured Temporal backend."""

        if not self._temporal:
            raise RuntimeError("Temporal backend not configured")
        self._temporal.replay(history_path)

    def disable_task(self, name: str) -> None:
        """Disable a registered task."""

        if name not in self._tasks:
            raise ValueError(f"Unknown task: {name}")
        self._tasks[name]["disabled"] = True


    def schedule_task(self, *args, **kwargs):
        """Stub method for scheduling tasks."""
        pass


class CronScheduler(BaseScheduler):
    """APScheduler-based scheduler using cron triggers.

    Provides timezone-aware scheduling of tasks and persists the cron
    expressions to disk so they survive process restarts.
    """

<<<<<<< HEAD
    def __init__(
        self,
        timezone: str | pytz.tzinfo.BaseTzInfo = "UTC",
        storage_path: str = "schedules.yml",
        temporal: Optional[TemporalBackend] = None,
    ):
        super().__init__(temporal=temporal)
=======
    def __init__(self, timezone="UTC", storage_path="schedules.yml", tasks=None):
        super().__init__()
>>>>>>> 3a3e7a28
        self._CronTrigger = CronTrigger
        self._yaml = yaml
        tz = pytz.timezone(timezone) if isinstance(timezone, str) else timezone
        self.scheduler = BackgroundScheduler(timezone=tz)
        self.storage_path = Path(storage_path)
        self.storage_path.parent.mkdir(parents=True, exist_ok=True)
        self.schedules = self._load_schedules()
        self._restore_jobs(tasks or {})

    def _load_schedules(self):
        if self.storage_path.exists():
            with open(self.storage_path, "r") as fh:
                data = self._yaml.safe_load(fh) or {}
                if isinstance(data, dict):
                    return data
        return {}

    def _restore_jobs(self, tasks):
        for job_id, expr in self.schedules.items():
            task = tasks.get(job_id)
            if not task:
                continue
            super().register_task(job_id, task)
            trigger = self._CronTrigger.from_crontab(
                expr, timezone=self.scheduler.timezone
            )
            self.scheduler.add_job(
                self._wrap_task(task), trigger=trigger, id=job_id
            )

    def _save_schedules(self):
        with open(self.storage_path, "w") as fh:
            self._yaml.safe_dump(self.schedules, fh)

    def _wrap_task(self, task):
        def runner():
            from ..ume import emit_task_run

            try:
                result = task.run()
                emit_task_run(
                    {"task": task.__class__.__name__, "result": result}
                )
            except Exception as exc:  # pragma: no cover - passthrough
                emit_task_run(
                    {"task": task.__class__.__name__, "error": str(exc)}
                )
                raise

        return runner

    def register_task(self, task, cron_expression):
        job_id = task.__class__.__name__
        super().register_task(job_id, task)
        self.schedules[job_id] = cron_expression
        self._save_schedules()

        trigger = self._CronTrigger.from_crontab(
            cron_expression, timezone=self.scheduler.timezone
        )
        self.scheduler.add_job(
            self._wrap_task(task), trigger=trigger, id=job_id
        )

    def start(self):
        self.scheduler.start()

    def shutdown(self, wait=True):
        self.scheduler.shutdown(wait=wait)

    def list_jobs(self):
        return self.scheduler.get_jobs()


# ---------------------------------------------------------------------------
# A default scheduler instance used by the CLI and plugin registration. Tests
# expect this object to exist at module scope.

default_scheduler = BaseScheduler()

<|MERGE_RESOLUTION|>--- conflicted
+++ resolved
@@ -95,7 +95,6 @@
     expressions to disk so they survive process restarts.
     """
 
-<<<<<<< HEAD
     def __init__(
         self,
         timezone: str | pytz.tzinfo.BaseTzInfo = "UTC",
@@ -103,10 +102,7 @@
         temporal: Optional[TemporalBackend] = None,
     ):
         super().__init__(temporal=temporal)
-=======
-    def __init__(self, timezone="UTC", storage_path="schedules.yml", tasks=None):
-        super().__init__()
->>>>>>> 3a3e7a28
+
         self._CronTrigger = CronTrigger
         self._yaml = yaml
         tz = pytz.timezone(timezone) if isinstance(timezone, str) else timezone
