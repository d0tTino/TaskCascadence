--- conflicted
+++ resolved
@@ -105,10 +105,7 @@
         tasks: Optional[Dict[str, Any]] = None,
         temporal: Optional[TemporalBackend] = None,
         tasks: Optional[Dict[str, Any]] = None,
-<<<<<<< HEAD
-=======
 
->>>>>>> 24b48b2e
     ):
         super().__init__(temporal=temporal)
 
