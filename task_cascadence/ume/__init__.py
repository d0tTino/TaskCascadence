"""Utilities for emitting TaskRun and TaskSpec to UME."""

from __future__ import annotations

import threading
import time
import asyncio
from typing import Any
import hashlib
from collections import Counter
from datetime import datetime, timezone, timedelta

from ..config import load_config

from ..transport import BaseTransport, AsyncBaseTransport, get_client
from .models import (
    TaskRun,
    TaskSpec,
    PointerUpdate,
    TaskNote,
    IdeaSeed,
    StageUpdate,
)
from ..stage_store import StageStore
from ..idea_store import IdeaStore
from ..suggestion_store import SuggestionStore


_default_client: BaseTransport | AsyncBaseTransport | None = None
_stage_store: StageStore | None = None
_idea_store: IdeaStore | None = None
_suggestion_store: SuggestionStore | None = None


def _hash_user_id(user_id: str) -> str:
    secret = load_config().get("hash_secret", "")
    return hashlib.sha256((secret + user_id).encode()).hexdigest()


def _get_stage_store() -> StageStore:
    global _stage_store
    if _stage_store is None:
        _stage_store = StageStore()
    return _stage_store


def _get_idea_store() -> IdeaStore:
    global _idea_store
    if _idea_store is None:
        _idea_store = IdeaStore()
    return _idea_store


def _get_suggestion_store() -> SuggestionStore:
    global _suggestion_store
    if _suggestion_store is None:
        _suggestion_store = SuggestionStore()
    return _suggestion_store


def is_private_event(metadata: dict) -> bool:
    """Return ``True`` if *metadata* marks the event as private or sensitive."""

    flags = metadata.get("flags") or []
    if isinstance(flags, str):
        flags = [flags]
    flags = set(flags)

    privacy = metadata.get("privacy")
    if isinstance(privacy, str):
        flags.add(privacy)
    elif isinstance(privacy, (list, tuple, set)):
        flags.update(privacy)

    if metadata.get("private"):
        flags.add("private")
    if metadata.get("sensitive"):
        flags.add("sensitive")

    return any(f in {"private", "sensitive"} for f in flags)


def emit_stage_update(
    task_name: str,
    stage: str,
    user_id: str | None = None,
    group_id: str | None = None,
) -> None:
    """Persist a pipeline stage event via :class:`StageStore`."""

    store = _get_stage_store()
    user_hash = _hash_user_id(user_id) if user_id is not None else None
    store.add_event(task_name, stage, user_hash, group_id)


def emit_stage_update_event(
    task_name: str,
    stage: str,
    client: Any | None = None,
    user_id: str | None = None,
    group_id: str | None = None,
    *,
    use_asyncio: bool = False,
) -> asyncio.Task | threading.Thread | None:
    """Persist and emit ``StageUpdate`` using the configured transport."""

    emit_stage_update(task_name, stage, user_id=user_id, group_id=group_id)
    target = client or _default_client
    if target is None:
        return None
    update = StageUpdate(task_name=task_name, stage=stage)
    if user_id is not None:
        update.user_id = user_id
        update.user_hash = _hash_user_id(user_id)
    if group_id is not None:
        update.group_id = group_id
    if use_asyncio:
        return asyncio.get_running_loop().create_task(
            _async_queue_within_deadline(update, target)
        )
    return _queue_within_deadline(update, target)


def configure_transport(transport: str, **kwargs: Any) -> None:
    """Configure the default transport client."""

    global _default_client
    _default_client = get_client(transport, **kwargs)


def _queue_within_deadline(obj: Any, client: Any, max_delay: float = 0.2) -> threading.Thread:
    """Queue *obj* to *client* in a background thread within ``max_delay`` seconds.

    If the deadline is exceeded the thread is left running as a daemon and a
    :class:`RuntimeError` is raised. In that situation the event may be dropped
    before reaching the client.
    """

    def _send() -> None:
        client.enqueue(obj)

    thread = threading.Thread(target=_send, daemon=True)
    start = time.monotonic()
    thread.start()
    thread.join(timeout=max_delay)
    elapsed = time.monotonic() - start
    if thread.is_alive():
        # the background thread continues to run but is detached via ``daemon``
        # so that it won't block interpreter shutdown
        raise RuntimeError(
            f"Emission to client exceeded {max_delay}s deadline (thread still running)"
        )
    if elapsed > max_delay:
        raise RuntimeError(
            f"Emission to client exceeded {max_delay}s deadline (took {elapsed:.3f}s)"
        )
    return thread


async def _async_queue_within_deadline(
    obj: Any, client: Any, max_delay: float = 0.2
) -> asyncio.Task:
    """Asynchronously queue *obj* to *client* within ``max_delay`` seconds."""

    async def _send() -> None:
        await client.enqueue(obj)

    loop = asyncio.get_running_loop()
    task = loop.create_task(_send())
    start = loop.time()
    try:
        await asyncio.wait_for(asyncio.shield(task), timeout=max_delay)
    except asyncio.TimeoutError:
        raise RuntimeError(
            f"Emission to client exceeded {max_delay}s deadline (task still running)"
        ) from None
    elapsed = loop.time() - start
    if elapsed > max_delay:
        raise RuntimeError(
            f"Emission to client exceeded {max_delay}s deadline (took {elapsed:.3f}s)"
        )
    return task


def emit_task_spec(
    spec: TaskSpec,
    client: Any | None = None,
    user_id: str | None = None,
    group_id: str | None = None,
    *,
    use_asyncio: bool = False,
) -> asyncio.Task | threading.Thread | None:
    """Emit ``TaskSpec`` information to ``client`` or the configured default."""

    target = client or _default_client
    if target is None:
        raise ValueError("No transport client configured")
    if user_id is not None:
        spec.user_id = user_id
        spec.user_hash = _hash_user_id(user_id)
    if group_id is not None:
        spec.group_id = group_id
    if use_asyncio:
        return asyncio.get_running_loop().create_task(
            _async_queue_within_deadline(spec, target)
        )
    return _queue_within_deadline(spec, target)


def emit_task_run(
    run: TaskRun,
    client: Any | None = None,
    user_id: str | None = None,
    group_id: str | None = None,
    *,
    use_asyncio: bool = False,
) -> asyncio.Task | threading.Thread | None:
    """Emit ``TaskRun`` information to ``client`` or the configured default."""

    target = client or _default_client
    if target is None:
        raise ValueError("No transport client configured")
    if user_id is not None:
        run.user_id = user_id
        run.user_hash = _hash_user_id(user_id)
    if group_id is not None:
        run.group_id = group_id
    if use_asyncio:
        return asyncio.get_running_loop().create_task(
            _async_queue_within_deadline(run, target)
        )
    return _queue_within_deadline(run, target)


def emit_pointer_update(
    update: PointerUpdate,
    client: Any | None = None,
    user_id: str | None = None,
    group_id: str | None = None,
    *,
    use_asyncio: bool = False,
) -> asyncio.Task | threading.Thread | None:
    """Emit ``PointerUpdate`` using the configured transport."""

    target = client or _default_client
    if target is None:
        raise ValueError("No transport client configured")
    if user_id is not None:
        update.user_id = user_id
        update.user_hash = _hash_user_id(user_id)
    if group_id is not None:
        update.group_id = group_id
    if use_asyncio:
        return asyncio.get_running_loop().create_task(
            _async_queue_within_deadline(update, target)
        )
    return _queue_within_deadline(update, target)


def emit_task_note(
    note: TaskNote,
    client: Any | None = None,
    user_id: str | None = None,
    group_id: str | None = None,
    *,
    use_asyncio: bool = False,
) -> asyncio.Task | threading.Thread | None:
    """Emit ``TaskNote`` using the configured transport."""

    target = client or _default_client
    if target is None:
        raise ValueError("No transport client configured")
    if user_id is not None:
        note.user_id = user_id
        note.user_hash = _hash_user_id(user_id)
    if group_id is not None:
        note.group_id = group_id
    if use_asyncio:
        return asyncio.get_running_loop().create_task(
            _async_queue_within_deadline(note, target)
        )
    return _queue_within_deadline(note, target)


def emit_idea_seed(
    seed: IdeaSeed,
    client: Any | None = None,
    user_id: str | None = None,
    group_id: str | None = None,
    *,
    use_asyncio: bool = False,
) -> asyncio.Task | threading.Thread | None:
    """Emit ``IdeaSeed`` using the configured transport."""

    target = client or _default_client
    if target is None:
        raise ValueError("No transport client configured")
    if user_id is not None:
        seed.user_id = user_id
        seed.user_hash = _hash_user_id(user_id)
<<<<<<< HEAD
    _get_idea_store().add_seed(seed, group_id=group_id)
=======
    if group_id is not None:
        seed.group_id = group_id
    _get_idea_store().add_seed(seed)
>>>>>>> 266d5bb8
    if use_asyncio:
        return asyncio.get_running_loop().create_task(
            _async_queue_within_deadline(seed, target)
        )
    return _queue_within_deadline(seed, target)


def emit_acceptance_event(
    title: str | None = None,
    client: Any | None = None,
    user_id: str | None = None,
    group_id: str | None = None,
    *,
    use_asyncio: bool = False,
) -> asyncio.Task | threading.Thread | None:
    """Emit a sanitized acceptance ``TaskNote`` using the configured transport."""

    note = TaskNote(note="accepted suggestion")
    return emit_task_note(
        note,
        client=client,
        user_id=user_id,
        group_id=group_id,
        use_asyncio=use_asyncio,
    )


def record_suggestion_decision(
    title: str,
    decision: str,
    user_id: str | None = None,
    group_id: str | None = None,
) -> None:
    """Record a suggestion decision with a timestamp."""

    store = _get_suggestion_store()
    user_hash = _hash_user_id(user_id) if user_id is not None else None
    store.add_decision(title, decision, user_hash, group_id=group_id)


def detect_event_patterns(user_id: str | None = None) -> list[dict[str, Any]]:
    """Detect simple event patterns such as repeated bookmarks."""

    idea_store = _get_idea_store()
    seeds = idea_store.get_seeds()
    user_hash = _hash_user_id(user_id) if user_id is not None else None
    texts = [
        seed["text"]
        for seed in seeds
        if user_hash is None or seed.get("user_hash") == user_hash
    ]
    counter = Counter(texts)
    patterns: list[dict[str, Any]] = []

    now = datetime.now(timezone.utc)
    cutoff = now - timedelta(days=30)
    decisions = _get_suggestion_store().get_decisions()
    dismissed: set[str] = set()
    for entry in decisions:
        if entry.get("decision") != "dismissed":
            continue
        try:
            when = datetime.fromisoformat(entry["time"])
        except Exception:  # pragma: no cover - invalid timestamp
            continue
        if when < cutoff:
            continue
        if user_hash is not None and entry.get("user_hash") != user_hash:
            continue
        dismissed.add(entry["pattern"])

    for text, count in counter.items():
        if count < 2:
            continue
        title = f"Repeated bookmark: {text}"
        if title in dismissed:
            continue
        patterns.append(
            {
                "id": hashlib.sha256(text.encode()).hexdigest(),
                "title": title,
                "description": f"Bookmark '{text}' repeated {count} times",
                "related": [text],
                "context": {"text": text, "count": count},
            }
        )

    return patterns<|MERGE_RESOLUTION|>--- conflicted
+++ resolved
@@ -298,13 +298,8 @@
     if user_id is not None:
         seed.user_id = user_id
         seed.user_hash = _hash_user_id(user_id)
-<<<<<<< HEAD
     _get_idea_store().add_seed(seed, group_id=group_id)
-=======
-    if group_id is not None:
-        seed.group_id = group_id
-    _get_idea_store().add_seed(seed)
->>>>>>> 266d5bb8
+
     if use_asyncio:
         return asyncio.get_running_loop().create_task(
             _async_queue_within_deadline(seed, target)
