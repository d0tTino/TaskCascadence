--- conflicted
+++ resolved
@@ -118,17 +118,14 @@
 
     def fake_run_with_metadata(name, use_temporal=False, user_id=None, group_id=None):
         called["uid"] = user_id
-<<<<<<< HEAD
         return TaskExecutionResult(run_id="demo", result="r")
 
     sched, _ = setup_scheduler(monkeypatch, tmp_path)
     monkeypatch.setattr(sched, "run_task_with_metadata", fake_run)
-=======
         return TaskExecutionResult(run_id="test-run", result="r")
 
     sched, _ = setup_scheduler(monkeypatch, tmp_path)
     monkeypatch.setattr(sched, "run_task_with_metadata", fake_run_with_metadata)
->>>>>>> 22d60fc0
     client = TestClient(app)
     client.post(
         "/tasks/dummy/run",
@@ -142,17 +139,14 @@
 
     def fake_run_with_metadata(name, use_temporal=False, user_id=None, group_id=None):
         called["gid"] = group_id
-<<<<<<< HEAD
         return TaskExecutionResult(run_id="demo", result="r")
 
     sched, _ = setup_scheduler(monkeypatch, tmp_path)
     monkeypatch.setattr(sched, "run_task_with_metadata", fake_run)
-=======
         return TaskExecutionResult(run_id="test-run", result="r")
 
     sched, _ = setup_scheduler(monkeypatch, tmp_path)
     monkeypatch.setattr(sched, "run_task_with_metadata", fake_run_with_metadata)
->>>>>>> 22d60fc0
     client = TestClient(app)
     client.post(
         "/tasks/dummy/run",
