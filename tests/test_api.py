--- conflicted
+++ resolved
@@ -222,20 +222,8 @@
 def test_disable_task_missing_headers(monkeypatch, tmp_path):
     sched, _ = setup_scheduler(monkeypatch, tmp_path)
     client = TestClient(app)
-<<<<<<< HEAD
     resp = client.post("/tasks/dummy/disable", headers={"X-User-ID": "alice"})
-=======
-    resp = client.post("/tasks/dummy/disable")
-    assert resp.status_code == 400
-    assert sched._tasks["dummy"]["disabled"] is False
-
-
-def test_disable_task(monkeypatch, tmp_path):
-    sched, _ = setup_scheduler(monkeypatch, tmp_path)
-    client = TestClient(app)
-    headers = {"X-User-ID": "alice", "X-Group-ID": "team"}
-    resp = client.post("/tasks/dummy/disable", headers=headers)
->>>>>>> 5a3a2a95
+
     assert resp.status_code == 200
     assert sched._tasks["dummy"]["disabled"] is True
 
