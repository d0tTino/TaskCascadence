from fastapi.testclient import TestClient

import tempfile

from task_cascadence.api import app
from task_cascadence.scheduler import CronScheduler, TaskExecutionResult
from task_cascadence.plugins import CronTask
import yaml


REQUIRED_HEADERS = {"X-User-ID": "alice", "X-Group-ID": "team"}
USER_ONLY_HEADERS = {"X-User-ID": "alice"}


class DummyTask(CronTask):
    name = "dummy"

    def __init__(self):
        self.ran = 0

    def run(self):
        self.ran += 1
        return "ok"


class DynamicTask(CronTask):
    name = "dynamic"

    def run(self):
        return "dyn"


class AsyncTask(CronTask):
    name = "async"

    async def run(self):
        return "async"


class PipelineTask(CronTask):
    name = "pipe"

    def intake(self):
        pass

    def run(self):
        return "pipe"


class AsyncPipelineTask(CronTask):
    name = "asyncpipe"

    def intake(self):
        pass

    async def run(self):
        return "asyncpipe"


def setup_scheduler(monkeypatch, tmp_path):
    sched = CronScheduler(storage_path=tmp_path / "sched.yml")
    task = DummyTask()
    sched.register_task(name_or_task="dummy", task_or_expr=task)
    monkeypatch.setattr("task_cascadence.api.get_default_scheduler", lambda: sched)
    monkeypatch.setattr(
        "task_cascadence.ume.emit_task_run",
        lambda run, user_id=None, group_id=None: None,
    )
    tmp = tempfile.NamedTemporaryFile(delete=False)
    monkeypatch.setenv("CASCADENCE_POINTERS_PATH", tmp.name)
    monkeypatch.setenv("CASCADENCE_TASKS_PATH", str(tmp_path / "tasks.yml"))
    monkeypatch.setenv("CASCADENCE_STAGES_PATH", str(tmp_path / "stages.yml"))
    return sched, task


def test_list_tasks(monkeypatch, tmp_path):
    sched, _task = setup_scheduler(monkeypatch, tmp_path)
    client = TestClient(app)
<<<<<<< HEAD
    resp = client.get(
        "/tasks",
        headers={"X-User-ID": "alice", "X-Group-ID": "team"},
    )
=======
    resp = client.get("/tasks", headers=REQUIRED_HEADERS)
>>>>>>> b9018145
    assert resp.status_code == 200
    assert resp.json() == [{"name": "dummy", "disabled": False}]


<<<<<<< HEAD
def test_list_tasks_missing_user_header(monkeypatch, tmp_path):
    setup_scheduler(monkeypatch, tmp_path)
    client = TestClient(app)
    resp = client.get("/tasks", headers={"X-Group-ID": "team"})
    assert resp.status_code == 400


def test_list_tasks_missing_group_header(monkeypatch, tmp_path):
    setup_scheduler(monkeypatch, tmp_path)
    client = TestClient(app)
    resp = client.get("/tasks", headers={"X-User-ID": "alice"})
    assert resp.status_code == 400


def test_list_tasks_emits_audit_log(monkeypatch, tmp_path):
    setup_scheduler(monkeypatch, tmp_path)
    calls: dict[str, tuple[str, str, str]] = {}

    def fake_emit(task_name, stage, status, **kwargs):
        calls["args"] = (task_name, stage, status)
        calls["kwargs"] = kwargs

    monkeypatch.setattr("task_cascadence.api.emit_audit_log", fake_emit)
    client = TestClient(app)
    resp = client.get(
        "/tasks",
        headers={"X-User-ID": "alice", "X-Group-ID": "team"},
    )

    assert resp.status_code == 200
    assert calls["args"] == ("api", "tasks", "list")
    assert calls["kwargs"]["user_id"] == "alice"
    assert calls["kwargs"]["group_id"] == "team"
    assert calls["kwargs"]["output"] == "1"


=======
def test_list_tasks_missing_group_header(monkeypatch, tmp_path):
    setup_scheduler(monkeypatch, tmp_path)
    client = TestClient(app)
    resp = client.get("/tasks", headers=USER_ONLY_HEADERS)
    assert resp.status_code == 400


>>>>>>> b9018145
def test_run_task(monkeypatch, tmp_path):
    sched, task = setup_scheduler(monkeypatch, tmp_path)
    client = TestClient(app)
    resp = client.post(
        "/tasks/dummy/run",
        headers=REQUIRED_HEADERS,
    )
    assert resp.status_code == 200
    data = resp.json()
    assert data["result"] == "ok"
    assert data["run_id"]
    assert task.ran == 1


def test_run_task_missing_group_header(monkeypatch, tmp_path):
    setup_scheduler(monkeypatch, tmp_path)
    client = TestClient(app)
    resp = client.post("/tasks/dummy/run", headers=USER_ONLY_HEADERS)
    assert resp.status_code == 400


def test_run_task_async_endpoint(monkeypatch, tmp_path):
    sched, _ = setup_scheduler(monkeypatch, tmp_path)
    async_task = AsyncTask()
    sched.register_task(name_or_task="async", task_or_expr=async_task)
    client = TestClient(app)
    resp = client.post(
        "/tasks/async/run-async",
        headers=REQUIRED_HEADERS,
    )

    assert resp.status_code == 200
    data = resp.json()
    assert data["result"] == "async"
    assert data["run_id"]


def test_run_task_user_header(monkeypatch, tmp_path):
    called = {}

    def fake_run_with_metadata(name, use_temporal=False, user_id=None, group_id=None):
        called["uid"] = user_id
        return TaskExecutionResult(run_id="test-run", result="r")

    sched, _ = setup_scheduler(monkeypatch, tmp_path)
    monkeypatch.setattr(sched, "run_task_with_metadata", fake_run_with_metadata)
    client = TestClient(app)
    client.post(
        "/tasks/dummy/run",
        headers=REQUIRED_HEADERS,
    )
    assert called["uid"] == "alice"


def test_run_task_group_header(monkeypatch, tmp_path):
    called = {}

    def fake_run_with_metadata(name, use_temporal=False, user_id=None, group_id=None):
        called["gid"] = group_id
        return TaskExecutionResult(run_id="test-run", result="r")

    sched, _ = setup_scheduler(monkeypatch, tmp_path)
    monkeypatch.setattr(sched, "run_task_with_metadata", fake_run_with_metadata)
    client = TestClient(app)
    client.post(
        "/tasks/dummy/run",
        headers=REQUIRED_HEADERS,
    )
    assert called["gid"] == "team"


def test_stage_update_event_includes_headers(monkeypatch, tmp_path):
    sched, _ = setup_scheduler(monkeypatch, tmp_path)
    pipeline = PipelineTask()
    sched.register_task(name_or_task="pipe", task_or_expr=pipeline)
    events: list[dict[str, str]] = []

    def fake_emit(task_name, stage, **kwargs):
        events.append(kwargs)

    monkeypatch.setattr(
        "task_cascadence.orchestrator.emit_stage_update_event", fake_emit
    )
    monkeypatch.setattr(
        "task_cascadence.orchestrator.emit_task_spec", lambda *a, **k: None
    )
    monkeypatch.setattr(
        "task_cascadence.orchestrator.emit_audit_log", lambda *a, **k: None
    )
    monkeypatch.setattr(
        "task_cascadence.orchestrator.emit_task_run", lambda *a, **k: None
    )

    client = TestClient(app)
    headers = REQUIRED_HEADERS
    resp = client.post("/tasks/pipe/run", headers=headers)
    assert resp.status_code == 200
    run_id = resp.json()["run_id"]
    assert events
    assert all(
        e["user_id"] == "alice"
        and e["group_id"] == "team"
        and e.get("run_id") == run_id
        for e in events
    )


def test_stage_update_event_includes_headers_async(monkeypatch, tmp_path):
    sched, _ = setup_scheduler(monkeypatch, tmp_path)
    pipeline = AsyncPipelineTask()
    sched.register_task(name_or_task="asyncpipe", task_or_expr=pipeline)
    events: list[dict[str, str]] = []

    def fake_emit(task_name, stage, **kwargs):
        events.append(kwargs)

    monkeypatch.setattr(
        "task_cascadence.orchestrator.emit_stage_update_event", fake_emit
    )
    monkeypatch.setattr(
        "task_cascadence.orchestrator.emit_task_spec", lambda *a, **k: None
    )
    monkeypatch.setattr(
        "task_cascadence.orchestrator.emit_audit_log", lambda *a, **k: None
    )
    monkeypatch.setattr(
        "task_cascadence.orchestrator.emit_task_run", lambda *a, **k: None
    )

    client = TestClient(app)
    headers = REQUIRED_HEADERS
    resp = client.post("/tasks/asyncpipe/run-async", headers=headers)
    assert resp.status_code == 200
    run_id = resp.json()["run_id"]
    assert events
    assert all(
        e["user_id"] == "alice"
        and e["group_id"] == "team"
        and e.get("run_id") == run_id
        for e in events
    )


def test_schedule_task_group_header(monkeypatch, tmp_path):
    called = {}

    def fake_register(name_or_task, task_or_expr, user_id=None, group_id=None):
        called["gid"] = group_id

    sched, _ = setup_scheduler(monkeypatch, tmp_path)
    monkeypatch.setattr(sched, "register_task", fake_register)
    client = TestClient(app)
    client.post(
        "/tasks/dummy/schedule",
        params={"expression": "*/5 * * * *"},
        headers=REQUIRED_HEADERS,
    )
    assert called["gid"] == "team"


def test_schedule_task(monkeypatch, tmp_path):
    sched, _ = setup_scheduler(monkeypatch, tmp_path)
    client = TestClient(app)
    resp = client.post(
        "/tasks/dummy/schedule",
        params={"expression": "*/5 * * * *"},
        headers=REQUIRED_HEADERS,
    )
    assert resp.status_code == 200
    job = sched.scheduler.get_job("DummyTask")
    assert job is not None


def test_schedule_task_missing_group_header(monkeypatch, tmp_path):
    setup_scheduler(monkeypatch, tmp_path)
    client = TestClient(app)
    resp = client.post(
        "/tasks/dummy/schedule",
        params={"expression": "*/5 * * * *"},
        headers=USER_ONLY_HEADERS,
    )
    assert resp.status_code == 400


def test_disable_task_missing_headers(monkeypatch, tmp_path):
    sched, _ = setup_scheduler(monkeypatch, tmp_path)
    client = TestClient(app)
    resp = client.post("/tasks/dummy/disable", headers=USER_ONLY_HEADERS)

    assert resp.status_code == 400
    assert sched._tasks["dummy"]["disabled"] is False


def test_disable_task(monkeypatch, tmp_path):
    sched, _ = setup_scheduler(monkeypatch, tmp_path)
    client = TestClient(app)
    resp = client.post(
        "/tasks/dummy/disable",
        headers=REQUIRED_HEADERS,
    )

    assert resp.status_code == 200
    assert sched._tasks["dummy"]["disabled"] is True


def test_pause_task_missing_headers(monkeypatch, tmp_path):
    sched, _ = setup_scheduler(monkeypatch, tmp_path)
    client = TestClient(app)
    resp = client.post("/tasks/dummy/pause")
    assert resp.status_code == 400
    assert sched._tasks["dummy"]["paused"] is False


def test_pause_task_missing_group_header(monkeypatch, tmp_path):
    sched, _ = setup_scheduler(monkeypatch, tmp_path)
    client = TestClient(app)
    resp = client.post("/tasks/dummy/pause", headers=USER_ONLY_HEADERS)
    assert resp.status_code == 400
    assert sched._tasks["dummy"]["paused"] is False


def test_pause_task(monkeypatch, tmp_path):
    sched, _ = setup_scheduler(monkeypatch, tmp_path)
    client = TestClient(app)
    headers = REQUIRED_HEADERS
    resp = client.post("/tasks/dummy/pause", headers=headers)
    assert resp.status_code == 200
    assert sched._tasks["dummy"]["paused"] is True


def test_resume_task_missing_headers(monkeypatch, tmp_path):
    sched, _ = setup_scheduler(monkeypatch, tmp_path)
    client = TestClient(app)
    headers = REQUIRED_HEADERS
    client.post("/tasks/dummy/pause", headers=headers)
    resp = client.post("/tasks/dummy/resume", headers=USER_ONLY_HEADERS)
    assert resp.status_code == 400
    assert sched._tasks["dummy"]["paused"] is True


def test_resume_task(monkeypatch, tmp_path):
    sched, _ = setup_scheduler(monkeypatch, tmp_path)
    client = TestClient(app)
    headers = REQUIRED_HEADERS
    client.post("/tasks/dummy/pause", headers=headers)
    resp = client.post("/tasks/dummy/resume", headers=headers)
    assert resp.status_code == 200
    assert sched._tasks["dummy"]["paused"] is False


def test_register_task(monkeypatch, tmp_path):
    sched, _ = setup_scheduler(monkeypatch, tmp_path)
    client = TestClient(app)
    resp = client.post(
        "/tasks",
        params={"path": "tests.test_api:DynamicTask"},
        headers=REQUIRED_HEADERS,
    )
    assert resp.status_code == 200
    assert "dynamic" in [name for name, _ in sched.list_tasks()]
    yaml.safe_load(open(tmp_path / "tasks.yml").read())
    run = client.post(
        "/tasks/dynamic/run",
        headers=REQUIRED_HEADERS,
    )

    assert run.status_code == 200
    assert run.json()["result"] == "dyn"


def test_register_task_with_schedule(monkeypatch, tmp_path):
    sched, _ = setup_scheduler(monkeypatch, tmp_path)
    client = TestClient(app)
    resp = client.post(
        "/tasks",
        params={"path": "tests.test_api:DynamicTask", "schedule": "*/5 * * * *"},
        headers=REQUIRED_HEADERS,
    )
    assert resp.status_code == 200
    job = sched.scheduler.get_job("DynamicTask")
    assert job is not None


def test_register_task_invalid_path(monkeypatch, tmp_path):
    sched, _ = setup_scheduler(monkeypatch, tmp_path)
    client = TestClient(app)
    resp = client.post(
        "/tasks",
        params={"path": "no.module:Missing"},
        headers=REQUIRED_HEADERS,
    )
    assert resp.status_code == 400
    assert "no" in resp.json()["detail"]


def test_register_task_missing_user_header(monkeypatch, tmp_path):
    setup_scheduler(monkeypatch, tmp_path)
    client = TestClient(app)
    resp = client.post(
        "/tasks",
        params={"path": "tests.test_api:DynamicTask"},
        headers={"X-Group-ID": "team"},
    )
    assert resp.status_code == 400


def test_register_task_missing_group_header(monkeypatch, tmp_path):
    setup_scheduler(monkeypatch, tmp_path)
    client = TestClient(app)
    resp = client.post(
        "/tasks",
        params={"path": "tests.test_api:DynamicTask"},
        headers=USER_ONLY_HEADERS,
    )
    assert resp.status_code == 400
<|MERGE_RESOLUTION|>--- conflicted
+++ resolved
@@ -76,19 +76,15 @@
 def test_list_tasks(monkeypatch, tmp_path):
     sched, _task = setup_scheduler(monkeypatch, tmp_path)
     client = TestClient(app)
-<<<<<<< HEAD
     resp = client.get(
         "/tasks",
         headers={"X-User-ID": "alice", "X-Group-ID": "team"},
     )
-=======
     resp = client.get("/tasks", headers=REQUIRED_HEADERS)
->>>>>>> b9018145
     assert resp.status_code == 200
     assert resp.json() == [{"name": "dummy", "disabled": False}]
 
 
-<<<<<<< HEAD
 def test_list_tasks_missing_user_header(monkeypatch, tmp_path):
     setup_scheduler(monkeypatch, tmp_path)
     client = TestClient(app)
@@ -125,7 +121,6 @@
     assert calls["kwargs"]["output"] == "1"
 
 
-=======
 def test_list_tasks_missing_group_header(monkeypatch, tmp_path):
     setup_scheduler(monkeypatch, tmp_path)
     client = TestClient(app)
@@ -133,7 +128,6 @@
     assert resp.status_code == 400
 
 
->>>>>>> b9018145
 def test_run_task(monkeypatch, tmp_path):
     sched, task = setup_scheduler(monkeypatch, tmp_path)
     client = TestClient(app)
