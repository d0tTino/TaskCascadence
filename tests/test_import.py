--- conflicted
+++ resolved
@@ -1,13 +1,5 @@
-<<<<<<< HEAD
 from task_cascadence.scheduler import CronScheduler, default_scheduler
-=======
-from task_cascadence.scheduler import (
-    CronScheduler,
-    BaseScheduler,
-    default_scheduler,
-)
 
->>>>>>> 6c4f14c2
 from task_cascadence import initialize
 
 
