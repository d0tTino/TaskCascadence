<<<<<<< HEAD
import asyncio
=======
import json

>>>>>>> 423f9510

from task_cascadence.workflows import dispatch
from task_cascadence.workflows import calendar_event_creation as cec


class DummyResponse:
    def __init__(self, data):
        self._data = data

    def json(self):
        return self._data


def test_calendar_event_creation(monkeypatch):
    calls = []
    counter = {"post": 0}

    def fake_request(method, url, timeout, **kwargs):
        calls.append((method, url, kwargs))
        if method == "GET":
            return DummyResponse({"allowed": True})
        if url.endswith("/edges"):
            return DummyResponse({"ok": True})
        counter["post"] += 1
        return DummyResponse({"id": f"evt{counter['post']}"})

    emitted = {}

<<<<<<< HEAD
    def fake_emit(name, stage, user_id=None, group_id=None, **kwargs):
        emitted["event"] = (name, stage, user_id, group_id, kwargs.get("event_id"))

=======
    def fake_stage(name, stage, user_id=None, group_id=None):
        emitted["stage"] = (name, stage, user_id, group_id)

    def fake_note(note, user_id=None, group_id=None):
        emitted["note"] = (note, user_id, group_id)

>>>>>>> 423f9510
    async def fake_async_gather(query, user_id=None, group_id=None):
        emitted["research"] = (query, user_id, group_id)
        return {"duration": "15m"}

    def fake_gather(query, user_id=None, group_id=None):
<<<<<<< HEAD
        result = asyncio.run(fake_async_gather(query, user_id=user_id, group_id=group_id))
        cec.travel_info = result
        return result

    monkeypatch.setattr(cec, "request_with_retry", fake_request)
    monkeypatch.setattr(cec, "emit_stage_update_event", fake_emit)
    monkeypatch.setattr(cec.research, "gather", fake_gather)
=======
        return asyncio.run(fake_async_gather(query, user_id=user_id, group_id=group_id))

    monkeypatch.setattr(cec, "request_with_retry", fake_request)
    monkeypatch.setattr(cec, "emit_stage_update_event", fake_stage)
    monkeypatch.setattr(cec, "emit_task_note", fake_note)
    monkeypatch.setattr(cec.research, "async_gather", fake_async_gather)
>>>>>>> 423f9510

    payload = {
        "title": "Lunch",
        "start_time": "2024-01-01T12:00:00Z",
        "location": "Cafe",
        "group_id": "g1",
        "invitees": ["bob"],
        "layers": ["work"],
    }

    result = dispatch(
        "calendar.event.create_request", payload, user_id="alice", base_url="http://svc"
    )

    assert result == {"event_id": "evt1", "related_event_id": "evt2"}

    # permission checks
<<<<<<< HEAD
    assert calls[0][0] == "GET"
    assert "permissions" in calls[0][1]

    # event creation and related event persistence
    assert calls[3][0] == "POST"
    assert calls[3][1] == "http://svc/v1/calendar/events"
    assert calls[3][2]["json"]["travel_time"] == {"duration": "15m"}

    # invite-edge persistence
    assert calls[5][1] == "http://svc/v1/calendar/edges"
    edge_payload = calls[5][2]["json"]
    assert edge_payload["src"] == "evt2"
    assert edge_payload["dst"] == "evt1"

    # event emission
    assert emitted["event"] == (
        "calendar.event.created",
        "created",
        "alice",
        "g1",
        "evt1",
    )
    assert emitted["research"] == ("travel time to Cafe", "alice", None)
=======
    assert any(c[0] == "GET" and "permissions" in c[1] for c in calls)
    post_event = [c for c in calls if c[0] == "POST" and c[1] == "http://svc/v1/calendar/events"][0]
    assert post_event[2]["json"]["travel_time"] == {"duration": "15m"}

    invited_edges = [
        c for c in calls if c[1].endswith("/edges") and c[2]["json"]["type"] == "INVITED"
    ]
    assert invited_edges and invited_edges[0][2]["json"]["dst"] == "bob"
    assert invited_edges[0][2]["json"]["src"] == "evt1"
    layer_edges = [c for c in calls if c[1].endswith("/edges") and c[2]["json"]["type"] == "LAYER"]
    assert layer_edges and layer_edges[0][2]["json"]["dst"] == "work"

    assert emitted["stage"] == ("calendar.event.created", "created", "alice", "g1")

    note, note_user, note_group = emitted["note"]
    assert note.task_name == "calendar.event.created"
    data = json.loads(note.note)
    assert data["event_id"] == "evt1"
    assert data["related_event_id"] == "evt2"
    assert note_user == "alice"
    assert note_group == "g1"
    assert emitted["research"] == ("travel time to Cafe", "alice", "g1")
>>>>>>> 423f9510
<|MERGE_RESOLUTION|>--- conflicted
+++ resolved
@@ -1,9 +1,5 @@
-<<<<<<< HEAD
 import asyncio
-=======
-import json
 
->>>>>>> 423f9510
 
 from task_cascadence.workflows import dispatch
 from task_cascadence.workflows import calendar_event_creation as cec
@@ -32,24 +28,15 @@
 
     emitted = {}
 
-<<<<<<< HEAD
     def fake_emit(name, stage, user_id=None, group_id=None, **kwargs):
         emitted["event"] = (name, stage, user_id, group_id, kwargs.get("event_id"))
 
-=======
-    def fake_stage(name, stage, user_id=None, group_id=None):
-        emitted["stage"] = (name, stage, user_id, group_id)
 
-    def fake_note(note, user_id=None, group_id=None):
-        emitted["note"] = (note, user_id, group_id)
-
->>>>>>> 423f9510
     async def fake_async_gather(query, user_id=None, group_id=None):
         emitted["research"] = (query, user_id, group_id)
         return {"duration": "15m"}
 
     def fake_gather(query, user_id=None, group_id=None):
-<<<<<<< HEAD
         result = asyncio.run(fake_async_gather(query, user_id=user_id, group_id=group_id))
         cec.travel_info = result
         return result
@@ -57,14 +44,7 @@
     monkeypatch.setattr(cec, "request_with_retry", fake_request)
     monkeypatch.setattr(cec, "emit_stage_update_event", fake_emit)
     monkeypatch.setattr(cec.research, "gather", fake_gather)
-=======
-        return asyncio.run(fake_async_gather(query, user_id=user_id, group_id=group_id))
 
-    monkeypatch.setattr(cec, "request_with_retry", fake_request)
-    monkeypatch.setattr(cec, "emit_stage_update_event", fake_stage)
-    monkeypatch.setattr(cec, "emit_task_note", fake_note)
-    monkeypatch.setattr(cec.research, "async_gather", fake_async_gather)
->>>>>>> 423f9510
 
     payload = {
         "title": "Lunch",
@@ -82,7 +62,6 @@
     assert result == {"event_id": "evt1", "related_event_id": "evt2"}
 
     # permission checks
-<<<<<<< HEAD
     assert calls[0][0] == "GET"
     assert "permissions" in calls[0][1]
 
@@ -106,27 +85,3 @@
         "evt1",
     )
     assert emitted["research"] == ("travel time to Cafe", "alice", None)
-=======
-    assert any(c[0] == "GET" and "permissions" in c[1] for c in calls)
-    post_event = [c for c in calls if c[0] == "POST" and c[1] == "http://svc/v1/calendar/events"][0]
-    assert post_event[2]["json"]["travel_time"] == {"duration": "15m"}
-
-    invited_edges = [
-        c for c in calls if c[1].endswith("/edges") and c[2]["json"]["type"] == "INVITED"
-    ]
-    assert invited_edges and invited_edges[0][2]["json"]["dst"] == "bob"
-    assert invited_edges[0][2]["json"]["src"] == "evt1"
-    layer_edges = [c for c in calls if c[1].endswith("/edges") and c[2]["json"]["type"] == "LAYER"]
-    assert layer_edges and layer_edges[0][2]["json"]["dst"] == "work"
-
-    assert emitted["stage"] == ("calendar.event.created", "created", "alice", "g1")
-
-    note, note_user, note_group = emitted["note"]
-    assert note.task_name == "calendar.event.created"
-    data = json.loads(note.note)
-    assert data["event_id"] == "evt1"
-    assert data["related_event_id"] == "evt2"
-    assert note_user == "alice"
-    assert note_group == "g1"
-    assert emitted["research"] == ("travel time to Cafe", "alice", "g1")
->>>>>>> 423f9510
