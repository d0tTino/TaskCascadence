--- conflicted
+++ resolved
@@ -29,14 +29,9 @@
     def fake_emit(name, stage, user_id=None, group_id=None, **_kwargs):
         emitted["event"] = (name, stage, user_id, group_id)
 
-<<<<<<< HEAD
     def fake_research(query, user_id=None, group_id=None):
         emitted["research"] = (query, user_id, group_id)
-=======
-    async def fake_async_gather(query):
-        emitted["research"] = query
 
->>>>>>> ff925716
         return {"duration": "15m"}
 
     monkeypatch.setattr(cec, "request_with_retry", fake_request)
@@ -58,27 +53,9 @@
     assert result == {"event_id": "evt1", "related_event_id": "evt2"}
     # permission checks
     assert calls[0][0] == "GET"
-<<<<<<< HEAD
     assert "permissions" in calls[0][1]
     assert calls[1][0] == "POST"
     assert calls[1][1] == "http://svc/v1/calendar/events"
     assert calls[1][2]["json"]["travel_time"] == {"duration": "15m"}
     assert emitted["event"] == ("calendar.event.created", "created", "alice")
     assert emitted["research"] == ("travel time to Cafe", "alice", None)
-=======
-    assert calls[1][0] == "GET" and calls[1][2]["params"]["group_id"] == "g1"
-    assert calls[2][0] == "GET" and calls[2][2]["params"]["invitee"] == "bob"
-    # main event persisted
-    assert calls[3][0] == "POST"
-    assert calls[3][1] == "http://svc/v1/calendar/events"
-    assert calls[3][2]["json"]["user_id"] == "alice"
-    assert calls[3][2]["json"]["group_id"] == "g1"
-    assert calls[3][2]["json"]["travel_time"] == {"duration": "15m"}
-    # related event persisted
-    assert calls[4][0] == "POST" and calls[4][1] == "http://svc/v1/calendar/events"
-    # edge creation
-    assert calls[5][0] == "POST" and calls[5][1] == "http://svc/v1/calendar/edges"
-    assert calls[5][2]["json"]["type"] == "RELATES_TO"
-    assert emitted["event"] == ("calendar.event.created", "created", "alice", "g1")
-    assert emitted["research"] == "travel time to Cafe"
->>>>>>> ff925716
