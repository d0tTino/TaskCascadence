--- conflicted
+++ resolved
@@ -1,8 +1,5 @@
-<<<<<<< HEAD
 import json
-=======
-import asyncio
->>>>>>> d23af986
+
 
 from task_cascadence.workflows import dispatch
 from task_cascadence.workflows import calendar_event_creation as cec
@@ -45,13 +42,8 @@
         return asyncio.run(fake_async_gather(query, user_id=user_id, group_id=group_id))
 
     monkeypatch.setattr(cec, "request_with_retry", fake_request)
-<<<<<<< HEAD
     monkeypatch.setattr(cec, "emit_stage_update_event", fake_stage)
     monkeypatch.setattr(cec, "emit_task_note", fake_note)
-=======
-    monkeypatch.setattr(cec, "emit_stage_update_event", fake_emit)
-    monkeypatch.setattr(cec.research, "gather", fake_gather)
->>>>>>> d23af986
     monkeypatch.setattr(cec.research, "async_gather", fake_async_gather)
 
     payload = {
