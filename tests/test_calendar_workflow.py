from task_cascadence.workflows import dispatch
from task_cascadence.workflows import calendar_event_creation as cec


class DummyResponse:
    def __init__(self, data):
        self._data = data

    def json(self):
        return self._data


def test_calendar_event_creation(monkeypatch):
    calls = []
    counter = {"post": 0}

    def fake_request(method, url, timeout, **kwargs):
        calls.append((method, url, kwargs))
        if method == "GET":
            return DummyResponse({"allowed": True})
<<<<<<< HEAD
        if url.endswith("/edges"):
            return DummyResponse({"ok": True})
        counter["post"] += 1
        return DummyResponse({"id": f"evt{counter['post']}"})
=======
        assert method == "POST"
        return DummyResponse({"ok": True})
>>>>>>> 9140f996

    emitted = {}

    def fake_emit(name, stage, user_id=None, group_id=None, **_kwargs):
        emitted["event"] = (name, stage, user_id, group_id)

<<<<<<< HEAD
    async def fake_async_gather(query):
        emitted["research"] = query
=======
    research_ctx = {}

    def fake_research(query, *, user_id=None, group_id=None):
        research_ctx["called"] = (query, user_id, group_id)
>>>>>>> 9140f996
        return {"duration": "15m"}

    monkeypatch.setattr(cec, "request_with_retry", fake_request)
    monkeypatch.setattr(cec, "emit_stage_update_event", fake_emit)
    monkeypatch.setattr(cec.research, "async_gather", fake_async_gather)

    payload = {
        "title": "Lunch",
        "start_time": "2024-01-01T12:00:00Z",
        "location": "Cafe",
        "group_id": "g1",
        "invitees": ["bob"],
    }

    result = dispatch(
<<<<<<< HEAD
        "calendar.event.create_request", payload, user_id="alice", base_url="http://svc"
    )

    assert result == {"event_id": "evt1", "related_event_id": "evt2"}
    # permission checks
    assert calls[0][0] == "GET"
    assert calls[1][0] == "GET" and calls[1][2]["params"]["group_id"] == "g1"
    assert calls[2][0] == "GET" and calls[2][2]["params"]["invitee"] == "bob"
    # main event persisted
    assert calls[3][0] == "POST"
    assert calls[3][1] == "http://svc/v1/calendar/events"
    assert calls[3][2]["json"]["user_id"] == "alice"
    assert calls[3][2]["json"]["group_id"] == "g1"
    assert calls[3][2]["json"]["travel_time"] == {"duration": "15m"}
    # related event persisted
    assert calls[4][0] == "POST" and calls[4][1] == "http://svc/v1/calendar/events"
    # edge creation
    assert calls[5][0] == "POST" and calls[5][1] == "http://svc/v1/calendar/edges"
    assert calls[5][2]["json"]["type"] == "RELATES_TO"
    assert emitted["event"] == ("calendar.event.created", "created", "alice", "g1")
    assert emitted["research"] == "travel time to Cafe"
=======
        "calendar.event.request",
        payload,
        user_id="alice",
        group_id="devs",
        base_url="http://svc",
    )

    assert result == {"ok": True}
    # permission check
    assert calls[0][0] == "GET"
    assert calls[0][2]["params"]["user_id"] == "alice"
    assert calls[0][2]["params"]["group_id"] == "devs"
    # persistence call
    assert calls[1][0] == "POST"
    assert calls[1][1] == "http://svc/v1/calendar/events"
    post_json = calls[1][2]["json"]
    assert any(n["title"].startswith("Leave by") for n in post_json["nodes"])
    assert {"reason": "travel"} == post_json["edges"][0]["data"]
    assert post_json["edges"][0]["type"] == "RELATES_TO"
    # user/group context propagation
    assert research_ctx["called"] == ("travel time to Cafe", "alice", "devs")
    assert emitted["event"] == ("calendar.event.created", "created", "alice", "devs")


def test_calendar_event_requires_location(monkeypatch):
    def fake_perm(*args, **kwargs):
        return True

    monkeypatch.setattr(cec, "_has_permission", fake_perm)

    payload = {
        "title": "Lunch",
        "start": "2024-01-01T12:00:00Z",
        "end": "2024-01-01T13:00:00Z",
    }

    try:
        dispatch("calendar.event.request", payload, user_id="alice")
    except ValueError as exc:
        assert "location" in str(exc)
    else:  # pragma: no cover
        raise AssertionError("expected ValueError for missing location")
>>>>>>> 9140f996
<|MERGE_RESOLUTION|>--- conflicted
+++ resolved
@@ -18,30 +18,20 @@
         calls.append((method, url, kwargs))
         if method == "GET":
             return DummyResponse({"allowed": True})
-<<<<<<< HEAD
         if url.endswith("/edges"):
             return DummyResponse({"ok": True})
         counter["post"] += 1
         return DummyResponse({"id": f"evt{counter['post']}"})
-=======
-        assert method == "POST"
-        return DummyResponse({"ok": True})
->>>>>>> 9140f996
+
 
     emitted = {}
 
     def fake_emit(name, stage, user_id=None, group_id=None, **_kwargs):
         emitted["event"] = (name, stage, user_id, group_id)
 
-<<<<<<< HEAD
     async def fake_async_gather(query):
         emitted["research"] = query
-=======
-    research_ctx = {}
 
-    def fake_research(query, *, user_id=None, group_id=None):
-        research_ctx["called"] = (query, user_id, group_id)
->>>>>>> 9140f996
         return {"duration": "15m"}
 
     monkeypatch.setattr(cec, "request_with_retry", fake_request)
@@ -57,7 +47,6 @@
     }
 
     result = dispatch(
-<<<<<<< HEAD
         "calendar.event.create_request", payload, user_id="alice", base_url="http://svc"
     )
 
@@ -79,47 +68,3 @@
     assert calls[5][2]["json"]["type"] == "RELATES_TO"
     assert emitted["event"] == ("calendar.event.created", "created", "alice", "g1")
     assert emitted["research"] == "travel time to Cafe"
-=======
-        "calendar.event.request",
-        payload,
-        user_id="alice",
-        group_id="devs",
-        base_url="http://svc",
-    )
-
-    assert result == {"ok": True}
-    # permission check
-    assert calls[0][0] == "GET"
-    assert calls[0][2]["params"]["user_id"] == "alice"
-    assert calls[0][2]["params"]["group_id"] == "devs"
-    # persistence call
-    assert calls[1][0] == "POST"
-    assert calls[1][1] == "http://svc/v1/calendar/events"
-    post_json = calls[1][2]["json"]
-    assert any(n["title"].startswith("Leave by") for n in post_json["nodes"])
-    assert {"reason": "travel"} == post_json["edges"][0]["data"]
-    assert post_json["edges"][0]["type"] == "RELATES_TO"
-    # user/group context propagation
-    assert research_ctx["called"] == ("travel time to Cafe", "alice", "devs")
-    assert emitted["event"] == ("calendar.event.created", "created", "alice", "devs")
-
-
-def test_calendar_event_requires_location(monkeypatch):
-    def fake_perm(*args, **kwargs):
-        return True
-
-    monkeypatch.setattr(cec, "_has_permission", fake_perm)
-
-    payload = {
-        "title": "Lunch",
-        "start": "2024-01-01T12:00:00Z",
-        "end": "2024-01-01T13:00:00Z",
-    }
-
-    try:
-        dispatch("calendar.event.request", payload, user_id="alice")
-    except ValueError as exc:
-        assert "location" in str(exc)
-    else:  # pragma: no cover
-        raise AssertionError("expected ValueError for missing location")
->>>>>>> 9140f996
