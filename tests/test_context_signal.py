import asyncio
import threading
from typing import Any

import pytest
from fastapi.testclient import TestClient

from task_cascadence.api import app
from task_cascadence.orchestrator import TaskPipeline
from task_cascadence.plugins import BaseTask
from task_cascadence.pipeline_registry import get_pipeline
from task_cascadence.scheduler import CronScheduler


def _silence_pipeline_events(monkeypatch: pytest.MonkeyPatch) -> None:
    """Disable telemetry hooks that rely on background services."""

    monkeypatch.setattr("task_cascadence.orchestrator.emit_task_run", lambda *a, **k: None)
    monkeypatch.setattr("task_cascadence.orchestrator.emit_task_spec", lambda *a, **k: None)
    monkeypatch.setattr(
        "task_cascadence.orchestrator.emit_stage_update_event", lambda *a, **k: None
    )
    monkeypatch.setattr("task_cascadence.orchestrator.emit_audit_log", lambda *a, **k: None)


class SyncContextTask(BaseTask):
    name = "sync-context"

    def __init__(self) -> None:
        self.context_history: list[tuple[str, list[Any]]] = []
        self.research_ready = threading.Event()
        self.resume_research = threading.Event()

    def intake(self) -> None:
        self.context_history.append(("intake", list(getattr(self, "context", []))))

    def research(self) -> str:
        self.context_history.append(("research", list(self.context)))
        self.research_ready.set()
        if not self.resume_research.wait(timeout=1):  # pragma: no cover - safety
            raise AssertionError("research did not resume")
        return "researched"

    def plan(self) -> dict[str, Any]:
        snapshot = list(self.context)
        self.context_history.append(("plan", snapshot))
        return {"context": snapshot[-1] if snapshot else None}

    def run(self, plan_result: dict[str, Any]) -> dict[str, Any]:
        self.context_history.append(("run", list(self.context)))
        return plan_result

    def verify(self, result: dict[str, Any]) -> dict[str, Any]:
        self.context_history.append(("verify", list(self.context)))
        return result


def test_pipeline_delivers_mid_run_context(monkeypatch: pytest.MonkeyPatch) -> None:
    _silence_pipeline_events(monkeypatch)
    task = SyncContextTask()
    pipeline = TaskPipeline(task)

    thread = threading.Thread(
        target=lambda: pipeline.run(user_id="alice", group_id="team"), daemon=True
    )
    thread.start()

    assert task.research_ready.wait(timeout=1)
    pipeline.attach_context({"note": "hello"}, user_id="alice", group_id="team")
    task.resume_research.set()
    thread.join(timeout=2)
    assert not thread.is_alive()

    assert task.context_history == [
        ("intake", []),
        ("research", []),
        ("plan", [{"note": "hello"}]),
        ("run", [{"note": "hello"}]),
        ("verify", [{"note": "hello"}]),
    ]


class AsyncContextTask(BaseTask):
    name = "async-context"

    def __init__(self) -> None:
        self.context_history: list[tuple[str, list[Any]]] = []
        self.research_ready = asyncio.Event()
        self.resume_research = asyncio.Event()

    def intake(self) -> None:
        self.context_history.append(("intake", list(getattr(self, "context", []))))

    async def research(self) -> str:
        self.context_history.append(("research", list(self.context)))
        self.research_ready.set()
        await asyncio.wait_for(self.resume_research.wait(), timeout=1)
        return "researched"

    def plan(self) -> dict[str, Any]:
        snapshot = list(self.context)
        self.context_history.append(("plan", snapshot))
        return {"context": snapshot[-1] if snapshot else None}

    async def run(self, plan_result: dict[str, Any]) -> dict[str, Any]:
        self.context_history.append(("run", list(self.context)))
        return plan_result

    def verify(self, result: dict[str, Any]) -> dict[str, Any]:
        self.context_history.append(("verify", list(self.context)))
        return result


@pytest.mark.asyncio
async def test_pipeline_delivers_mid_run_context_async(monkeypatch: pytest.MonkeyPatch) -> None:
    _silence_pipeline_events(monkeypatch)
    task = AsyncContextTask()
    pipeline = TaskPipeline(task)

    run_task = asyncio.create_task(pipeline.run_async(user_id="bob", group_id="builders"))

    await asyncio.wait_for(task.research_ready.wait(), timeout=1)
    pipeline.attach_context({"note": "async"}, user_id="bob", group_id="builders")
    task.resume_research.set()
    result = await asyncio.wait_for(run_task, timeout=2)
    assert result == {"context": {"note": "async"}}

    assert task.context_history == [
        ("intake", []),
        ("research", []),
        ("plan", [{"note": "async"}]),
        ("run", [{"note": "async"}]),
        ("verify", [{"note": "async"}]),
    ]


class ApiContextTask(BaseTask):
    name = "api-context"

    def __init__(self) -> None:
        self.research_started = threading.Event()
        self.allow_plan = threading.Event()
        self.plan_contexts: list[list[dict[str, Any]]] = []
        self.run_contexts: list[list[dict[str, Any]]] = []
        self.verify_contexts: list[list[dict[str, Any]]] = []

    def intake(self) -> None:
        pass

    def research(self) -> str:
        self.research_started.set()
        if not self.allow_plan.wait(timeout=1):  # pragma: no cover - safety
            raise AssertionError("plan stage timed out")
        return "ready"

    def plan(self) -> dict[str, Any]:
        snapshot = list(self.context)
        self.plan_contexts.append(snapshot)
        return snapshot[-1] if snapshot else {}

    def run(self, plan_result: dict[str, Any]) -> dict[str, Any]:
        self.run_contexts.append(list(self.context))
        return plan_result

    def verify(self, result: dict[str, Any]) -> dict[str, Any]:
        self.verify_contexts.append(list(self.context))
        return result


def _setup_api_scheduler(monkeypatch: pytest.MonkeyPatch, tmp_path) -> tuple[CronScheduler, ApiContextTask]:
    monkeypatch.setenv("CASCADENCE_STAGES_PATH", str(tmp_path / "stages.yml"))
    import task_cascadence.ume as ume

    ume._stage_store = None

    _silence_pipeline_events(monkeypatch)
    monkeypatch.setattr("task_cascadence.ume.emit_task_run", lambda *a, **k: None)

    sched = CronScheduler(storage_path=tmp_path / "sched.yml")
    task = ApiContextTask()
    sched.register_task("api-context", task)
    monkeypatch.setattr("task_cascadence.api.get_default_scheduler", lambda: sched)
    return sched, task


def test_api_context_signal_delivery(monkeypatch: pytest.MonkeyPatch, tmp_path) -> None:
    sched, task = _setup_api_scheduler(monkeypatch, tmp_path)
    client = TestClient(app)

    thread = threading.Thread(
        target=lambda: sched.run_task("api-context", user_id="alice", group_id="team"),
        daemon=True,
    )
    thread.start()

    assert task.research_started.wait(timeout=1)
    pipeline = get_pipeline("api-context")
    assert pipeline is not None
    run_id = pipeline.current_run_id
<<<<<<< HEAD
=======
    assert run_id is not None
>>>>>>> 22d60fc0

    resp = client.post(
        f"/tasks/{run_id}/signal",
        headers={"X-User-ID": "alice", "X-Group-ID": "team"},
        json={"kind": "context", "value": {"note": "hello"}},
    )
    assert resp.status_code == 202
    assert resp.json() == {"status": "accepted"}

    task.allow_plan.set()
    thread.join(timeout=2)
    assert not thread.is_alive()

    assert task.plan_contexts == [[{"note": "hello"}]]
    assert task.run_contexts == [[{"note": "hello"}]]
    assert task.verify_contexts == [[{"note": "hello"}]]
    assert get_pipeline("api-context") is None


def test_api_context_signal_rejects_unsupported_kind(
    monkeypatch: pytest.MonkeyPatch, tmp_path
) -> None:
    sched, task = _setup_api_scheduler(monkeypatch, tmp_path)
    client = TestClient(app)

    thread = threading.Thread(
        target=lambda: sched.run_task("api-context", user_id="alice", group_id="team"),
        daemon=True,
    )
    thread.start()

    assert task.research_started.wait(timeout=1)

    pipeline = get_pipeline("api-context")
    assert pipeline is not None
    run_id = pipeline.current_run_id
<<<<<<< HEAD
=======
    assert run_id is not None
>>>>>>> 22d60fc0

    resp = client.post(
        f"/tasks/{run_id}/signal",
        headers={"X-User-ID": "alice", "X-Group-ID": "team"},
        json={"kind": "unknown", "value": {}},
    )
    assert resp.status_code == 400
    assert resp.json()["detail"] == "unsupported signal kind"

    task.allow_plan.set()
    thread.join(timeout=2)
    assert not thread.is_alive()


@pytest.mark.parametrize(
    "headers, expected",
    [
        ({"X-Group-ID": "team"}, "user_id header required"),
        ({"X-User-ID": "alice"}, "group_id header required"),
    ],
)
def test_api_context_signal_missing_headers(headers, expected) -> None:
    client = TestClient(app)
    resp = client.post(
<<<<<<< HEAD
        "/tasks/demo-run/signal",
=======
        "/tasks/run-123/signal",
>>>>>>> 22d60fc0
        headers=headers,
        json={"kind": "context", "value": {}},
    )
    assert resp.status_code == 400
    assert resp.json()["detail"] == expected<|MERGE_RESOLUTION|>--- conflicted
+++ resolved
@@ -197,10 +197,7 @@
     pipeline = get_pipeline("api-context")
     assert pipeline is not None
     run_id = pipeline.current_run_id
-<<<<<<< HEAD
-=======
     assert run_id is not None
->>>>>>> 22d60fc0
 
     resp = client.post(
         f"/tasks/{run_id}/signal",
@@ -237,10 +234,7 @@
     pipeline = get_pipeline("api-context")
     assert pipeline is not None
     run_id = pipeline.current_run_id
-<<<<<<< HEAD
-=======
     assert run_id is not None
->>>>>>> 22d60fc0
 
     resp = client.post(
         f"/tasks/{run_id}/signal",
@@ -265,11 +259,8 @@
 def test_api_context_signal_missing_headers(headers, expected) -> None:
     client = TestClient(app)
     resp = client.post(
-<<<<<<< HEAD
         "/tasks/demo-run/signal",
-=======
         "/tasks/run-123/signal",
->>>>>>> 22d60fc0
         headers=headers,
         json={"kind": "context", "value": {}},
     )
