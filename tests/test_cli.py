--- conflicted
+++ resolved
@@ -40,11 +40,8 @@
     monkeypatch.setattr(ume, "emit_task_run", lambda run, user_id=None: None)
 
     runner = CliRunner()
-<<<<<<< HEAD
     result = runner.invoke(app, ["trigger", "manual_demo", "--user-id", "bob"])
-=======
-    result = runner.invoke(app, ["trigger", "manual_demo", "--user-id", "alice"])
->>>>>>> 60e52d57
+
     assert result.exit_code == 0
 
 
@@ -68,11 +65,8 @@
     monkeypatch.setattr(backend, "run_workflow_sync", fake_run)
 
     runner = CliRunner()
-<<<<<<< HEAD
     result = runner.invoke(app, ["run", "dummy", "--temporal", "--user-id", "bob"])
-=======
-    result = runner.invoke(app, ["run", "dummy", "--temporal", "--user-id", "alice"])
->>>>>>> 60e52d57
+
     assert result.exit_code == 0
     assert called["workflow"] == "DummyTask"
 
@@ -530,13 +524,8 @@
     monkeypatch.setattr("task_cascadence.ume.emit_task_run", lambda *a, **k: None)
 
     runner = CliRunner()
-<<<<<<< HEAD
     result = runner.invoke(app, ["run-async", "async_demo", "--user-id", "alice"])
-=======
-    result = runner.invoke(
-        app, ["run-async", "async_demo", "--user-id", "alice"]
-    )
->>>>>>> 60e52d57
+
 
     assert result.exit_code == 0
     assert steps == ["run"]
