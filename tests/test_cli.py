<<<<<<< HEAD
from click.exceptions import UsageError
import pytest
from typer.testing import CliRunner

from task_cascadence.cli import app, main


def test_cli_main_returns_none():
    runner = CliRunner()
    result = runner.invoke(app, ["--help"])
    assert result.exit_code == 0
    with pytest.raises(UsageError):
        main([])
=======
from typer.testing import CliRunner
from task_cascadence.cli import app


def test_cli_list_runs():
    runner = CliRunner()
    result = runner.invoke(app, ["list"])
    assert result.exit_code == 0
>>>>>>> 4614df2d
<|MERGE_RESOLUTION|>--- conflicted
+++ resolved
@@ -1,4 +1,3 @@
-<<<<<<< HEAD
 from click.exceptions import UsageError
 import pytest
 from typer.testing import CliRunner
@@ -12,13 +11,3 @@
     assert result.exit_code == 0
     with pytest.raises(UsageError):
         main([])
-=======
-from typer.testing import CliRunner
-from task_cascadence.cli import app
-
-
-def test_cli_list_runs():
-    runner = CliRunner()
-    result = runner.invoke(app, ["list"])
-    assert result.exit_code == 0
->>>>>>> 4614df2d
