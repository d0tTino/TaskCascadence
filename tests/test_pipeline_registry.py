--- conflicted
+++ resolved
@@ -20,19 +20,16 @@
     def add_remove_worker(worker_id: int) -> None:
         # Add and remove multiple pipelines
         for i in range(100):
-<<<<<<< HEAD
             name = f"p{worker_id}_{i}"
             run_id = f"{name}-run"
             add_pipeline(name, run_id, pipeline)
             time.sleep(0.001)
             remove_pipeline(name, run_id)
-=======
             task_name = f"task{worker_id}"
             run_id = f"{task_name}_run_{i}"
             add_pipeline(task_name, run_id, pipeline)
             time.sleep(0.001)
             remove_pipeline(run_id)
->>>>>>> f001c83e
         if worker_id == 0:
             stop_event.set()
 
@@ -83,20 +80,17 @@
             return "ok"
 
     pipeline = TaskPipeline(SimpleTask())
-<<<<<<< HEAD
     run_id = "demo-run"
     pipeline.current_run_id = run_id
     add_pipeline("demo", run_id, pipeline)
     try:
         assert attach_pipeline_context(
             "demo", {"payload": 1}, user_id="carol", group_id="g", run_id=run_id
-=======
     run_id = "run-demo"
     add_pipeline("demo", run_id, pipeline)
     try:
         assert attach_pipeline_context(
             run_id, {"payload": 1}, user_id="carol", group_id="g"
->>>>>>> f001c83e
         )
         result = pipeline.run(user_id="carol", group_id="g")
         assert result == "ok"
@@ -104,11 +98,8 @@
         assert stages.count("context_attached") == 1
         assert ("context_attached", "{'payload': 1}") in audits
     finally:
-<<<<<<< HEAD
         remove_pipeline("demo", run_id)
-=======
         remove_pipeline(run_id)
->>>>>>> f001c83e
 
     assert attach_pipeline_context("missing", "value") is False
 
