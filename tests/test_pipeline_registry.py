--- conflicted
+++ resolved
@@ -81,11 +81,8 @@
     add_pipeline("demo", first_run_id, first_pipeline)
     try:
         assert attach_pipeline_context(
-<<<<<<< HEAD
             first_run_id, {"payload": 1}, user_id="carol", group_id="g"
-=======
             run_id, {"payload": 1}, user_id="carol", group_id="g"
->>>>>>> 22d60fc0
         )
         result = first_pipeline.run(user_id="carol", group_id="g")
         assert result == "ok"
@@ -93,7 +90,6 @@
         assert stages.count("context_attached") == 1
         assert ("context_attached", "{'payload': 1}") in audits
     finally:
-<<<<<<< HEAD
         remove_pipeline(first_run_id)
 
     second_pipeline = TaskPipeline(SimpleTask())
@@ -109,9 +105,7 @@
         assert second_pipeline.task.context_snapshot == [{"payload": 2}]
     finally:
         remove_pipeline(second_run_id)
-=======
         remove_pipeline(run_id, task_name="demo")
->>>>>>> 22d60fc0
 
     assert attach_pipeline_context("missing", "value") is False
 
