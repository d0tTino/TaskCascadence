from typing import Any

from fastapi.testclient import TestClient

from task_cascadence.api import app
from task_cascadence.scheduler import CronScheduler
from task_cascadence.plugins import ExampleTask
from task_cascadence.stage_store import StageStore
from task_cascadence.ume import _hash_user_id
from task_cascadence.pipeline_registry import add_pipeline, get_pipeline, remove_pipeline
from task_cascadence.orchestrator import TaskPipeline
import threading
import time


def setup_scheduler(monkeypatch, tmp_path):
    sched = CronScheduler(storage_path=tmp_path / "sched.yml")
    task = ExampleTask()
    sched.register_task("example", task)
    monkeypatch.setattr("task_cascadence.api.get_default_scheduler", lambda: sched)
    return sched


def test_api_pause_resume(monkeypatch, tmp_path):
    monkeypatch.setenv("CASCADENCE_STAGES_PATH", str(tmp_path / "stages.yml"))
    import task_cascadence.ume as ume
    ume._stage_store = None

    sched = setup_scheduler(monkeypatch, tmp_path)
    client = TestClient(app)

    resp = client.post(
        "/tasks/example/pause",
        headers={"X-User-ID": "alice", "X-Group-ID": "team"},
    )
    assert resp.status_code == 200
    assert sched._tasks["example"]["paused"] is True
    events = StageStore(path=tmp_path / "stages.yml").get_events("example")
    assert events[-1]["stage"] == "paused"
    assert "time" in events[-1]

    resp = client.post(
        "/tasks/example/resume",
        headers={"X-User-ID": "alice", "X-Group-ID": "team"},
    )
    assert resp.status_code == 200
    assert sched._tasks["example"]["paused"] is False
    events = StageStore(path=tmp_path / "stages.yml").get_events("example")
    assert events[-1]["stage"] == "resumed"
    assert "time" in events[-1]


class SlowTask(ExampleTask):
    name = "slow"

    def intake(self):
        time.sleep(0.05)

    def run(self):
        time.sleep(0.2)
        return "ok"


def test_api_pause_running_pipeline(monkeypatch, tmp_path):
    monkeypatch.setenv("CASCADENCE_STAGES_PATH", str(tmp_path / "s2.yml"))
    import task_cascadence.ume as ume
    ume._stage_store = None

    sched = CronScheduler(storage_path=tmp_path / "sched2.yml")
    task = SlowTask()
    sched.register_task("slow", task)
    monkeypatch.setattr("task_cascadence.api.get_default_scheduler", lambda: sched)
    monkeypatch.setattr("task_cascadence.orchestrator.emit_task_run", lambda *a, **k: None)
    monkeypatch.setattr("task_cascadence.orchestrator.emit_task_spec", lambda *a, **k: None)
    monkeypatch.setattr("task_cascadence.ume.emit_task_run", lambda *a, **k: None)

    client = TestClient(app)
    thread = threading.Thread(target=lambda: sched.run_task("slow", user_id="bob"))
    thread.start()
    time.sleep(0.05)
    resp = client.post(
        "/tasks/slow/pause",
        headers={"X-User-ID": "bob", "X-Group-ID": "builders"},
    )
    assert resp.status_code == 200
    pipeline = get_pipeline("slow")
    assert pipeline is not None and pipeline._paused is True
    assert thread.is_alive()
    resp = client.post(
        "/tasks/slow/resume",
        headers={"X-User-ID": "bob", "X-Group-ID": "builders"},
    )
    assert resp.status_code == 200
    thread.join()
    assert pipeline._paused is False


def test_api_pipeline_status(monkeypatch, tmp_path, auth_headers):
    monkeypatch.setenv("CASCADENCE_STAGES_PATH", str(tmp_path / "stages.yml"))
    user_hash = _hash_user_id("bob")
    group_hash = _hash_user_id("builders")
    StageStore().add_event("example", "start", user_hash, group_id=group_hash)
    StageStore().add_event("example", "finish", user_hash, group_id=group_hash)
    StageStore().add_event("example", "other", _hash_user_id("alice"), group_id=_hash_user_id("artists"))
    events = StageStore().get_events("example", user_hash=user_hash, group_id=group_hash)

    setup_scheduler(monkeypatch, tmp_path)
    client = TestClient(app)

<<<<<<< HEAD
    resp = client.get(
        "/pipeline/example",
        headers={"X-User-ID": "bob", "X-Group-ID": "builders"},
    )
=======
    resp = client.get("/pipeline/example", headers=auth_headers())
>>>>>>> c66c794e
    assert resp.status_code == 200
    assert resp.json() == events

    resp = client.get("/pipeline/example", headers={"X-Group-ID": "team"})
    assert resp.status_code == 400

    resp = client.get("/pipeline/example", headers={"X-User-ID": "alice"})
    assert resp.status_code == 400


def test_api_pipeline_audit(monkeypatch, tmp_path, auth_headers):
    path = tmp_path / "audit.yml"
    monkeypatch.setenv("CASCADENCE_STAGES_PATH", str(path))
    store = StageStore()
    user_hash = _hash_user_id("user-a")
    group_hash = _hash_user_id("alpha")
    other_user_hash = _hash_user_id("user-b")
    other_group_hash = _hash_user_id("beta")
    store.add_event(
        "example",
        "submitted",
        user_hash,
        group_id=group_hash,
        category="audit",
    )
    store.add_event(
        "example",
        "approved",
        user_hash,
        group_id=group_hash,
        category="audit",
    )
    store.add_event(
        "example",
        "other",
        other_user_hash,
        group_id=other_group_hash,
        category="audit",
    )

    scoped_events = store.get_events(
        "example", user_hash=user_hash, group_id=group_hash, category="audit"
    )

    client = TestClient(app)

<<<<<<< HEAD
    headers = {"X-User-ID": "user-a", "X-Group-ID": "alpha"}

    resp = client.get("/pipeline/example/audit", headers=headers)
=======
    resp = client.get("/pipeline/example/audit", headers=auth_headers())
>>>>>>> c66c794e
    assert resp.status_code == 200
    assert resp.json() == scoped_events

    resp = client.get(
        "/pipeline/example/audit",
<<<<<<< HEAD
        params={"user_hash": "user-a"},
        headers=headers,
=======
        headers=auth_headers(),
        params={"user_hash": "user-a"},
>>>>>>> c66c794e
    )
    assert resp.status_code == 200
    assert resp.json() == scoped_events

    resp = client.get(
        "/pipeline/example/audit",
<<<<<<< HEAD
        params={"group_id": "alpha"},
        headers=headers,
=======
        headers=auth_headers(),
        params={"group_id": "beta"},
>>>>>>> c66c794e
    )
    assert resp.status_code == 200
    assert resp.json() == scoped_events

    resp = client.get(
        "/pipeline/example/audit",
        params={"group_id": "beta"},
        headers=headers,
    )
    assert resp.status_code == 403

    resp = client.get(
        "/pipeline/example/audit",
        params={"user_hash": "user-b"},
        headers=headers,
    )
    assert resp.status_code == 403

    resp = client.get("/pipeline/example/audit", headers={"X-Group-ID": "team"})
    assert resp.status_code == 400

    resp = client.get("/pipeline/example/audit", headers={"X-User-ID": "alice"})
    assert resp.status_code == 400


class ContextSignalTask(ExampleTask):
    name = "contextsignal"

    def __init__(self):
        super().__init__()
        self.research_started = threading.Event()
        self.allow_plan = threading.Event()
        self.contexts: list[dict[str, Any]] = []
        self.plan_values: list[dict[str, Any]] = []
        self.run_values: list[dict[str, Any]] = []
        self.verify_values: list[dict[str, Any]] = []

    def research(self):
        self.research_started.set()
        if not self.allow_plan.wait(timeout=1):
            raise AssertionError("plan stage timed out")
        return None

    def plan(self):
        assert self.contexts, "context not delivered"
        value = self.contexts[-1]
        self.plan_values.append(value)
        return value

    def run(self, plan_result):
        self.run_values.append(plan_result)
        return plan_result

    def verify(self, result):
        self.verify_values.append(result)
        return result

    def attach_context(self, payload):
        self.contexts.append(payload)


def test_api_context_signal(monkeypatch, tmp_path):
    monkeypatch.setenv("CASCADENCE_STAGES_PATH", str(tmp_path / "sig_stages.yml"))
    import task_cascadence.ume as ume

    ume._stage_store = None

    monkeypatch.setattr(
        "task_cascadence.orchestrator.emit_task_run", lambda *a, **k: None
    )
    monkeypatch.setattr(
        "task_cascadence.orchestrator.emit_task_spec", lambda *a, **k: None
    )
    monkeypatch.setattr(
        "task_cascadence.orchestrator.emit_stage_update_event",
        lambda *a, **k: None,
    )

    sched = CronScheduler(storage_path=tmp_path / "sig_sched.yml")
    task = ContextSignalTask()
    sched.register_task("contextsignal", task)
    monkeypatch.setattr("task_cascadence.api.get_default_scheduler", lambda: sched)

    client = TestClient(app)

    thread = threading.Thread(
        target=lambda: sched.run_task("contextsignal", user_id="alice")
    )
    thread.start()

    assert task.research_started.wait(timeout=1)
    pipeline = get_pipeline("contextsignal")
    assert pipeline is not None
    run_id = pipeline.current_run_id

    pipeline = get_pipeline("contextsignal")
    assert pipeline is not None
    run_id = pipeline.current_run_id
    assert run_id is not None

    resp = client.post(
        f"/tasks/{run_id}/signal",
        headers={"X-User-ID": "alice", "X-Group-ID": "team"},
        json={"kind": "context", "value": {"note": "hi"}},
    )
    assert resp.status_code == 202
    assert resp.json()["status"] == "accepted"

    task.allow_plan.set()
    thread.join(timeout=2)
    assert not thread.is_alive()

    assert task.contexts == [{"note": "hi"}]
    assert task.plan_values == [{"note": "hi"}]
    assert task.run_values == [{"note": "hi"}]
    assert task.verify_values == [{"note": "hi"}]

    store = StageStore(path=tmp_path / "sig_stages.yml")
    audit_events = store.get_events(task.__class__.__name__, category="audit")
    assert any(
        event.get("stage") == "context_attached"
        and event.get("status") == "received"
        for event in audit_events
    )
    assert any(
        event.get("stage") == "plan.context"
        and event.get("status") == "consumed"
        for event in audit_events
    )

    resp = client.post(
        f"/tasks/{run_id}/signal",
        headers={"X-User-ID": "alice", "X-Group-ID": "team"},
        json={"kind": "context", "value": {"note": "later"}},
    )
    assert resp.status_code == 404


def test_parallel_context_signals_route_to_matching_pipeline(monkeypatch):
    monkeypatch.setattr("task_cascadence.orchestrator.emit_task_spec", lambda *a, **k: None)
    monkeypatch.setattr("task_cascadence.orchestrator.emit_task_run", lambda *a, **k: None)
    monkeypatch.setattr("task_cascadence.orchestrator.emit_stage_update_event", lambda *a, **k: None)
    monkeypatch.setattr("task_cascadence.orchestrator.emit_audit_log", lambda *a, **k: None)

    class ParallelContextTask(ExampleTask):
        name = "parallel-context"

        def __init__(self) -> None:
            super().__init__()
            self.research_ready = threading.Event()
            self.allow_plan = threading.Event()
            self.plan_contexts: list[list[dict[str, Any]]] = []
            self.run_contexts: list[list[dict[str, Any]]] = []

        def intake(self) -> None:
            pass

        def research(self) -> None:
            self.research_ready.set()
            if not self.allow_plan.wait(timeout=1):
                raise AssertionError("research did not resume")

        def plan(self) -> dict[str, Any]:
            snapshot = list(self.context)
            self.plan_contexts.append(snapshot)
            return snapshot[-1] if snapshot else {}

        def run(self, plan_result: dict[str, Any]) -> dict[str, Any]:
            self.run_contexts.append(list(self.context))
            return plan_result

    task_one = ParallelContextTask()
    task_two = ParallelContextTask()

    pipeline_one = TaskPipeline(task_one)
    pipeline_two = TaskPipeline(task_two)

    run_one = "run-one"
    run_two = "run-two"
    pipeline_one.current_run_id = run_one
    pipeline_two.current_run_id = run_two

    add_pipeline("parallel-context", run_one, pipeline_one)
    add_pipeline("parallel-context", run_two, pipeline_two)

    client = TestClient(app)

    thread_one = threading.Thread(
        target=lambda: pipeline_one.run(user_id="alice", group_id="team"), daemon=True
    )
    thread_two = threading.Thread(
        target=lambda: pipeline_two.run(user_id="bob", group_id="ops"), daemon=True
    )

    thread_one.start()
    thread_two.start()

    try:
        assert task_one.research_ready.wait(timeout=1)
        assert task_two.research_ready.wait(timeout=1)

        resp_one = client.post(
            f"/tasks/{run_one}/signal",
            headers={"X-User-ID": "alice", "X-Group-ID": "team"},
            json={"kind": "context", "value": {"note": "one"}},
        )
        resp_two = client.post(
            f"/tasks/{run_two}/signal",
            headers={"X-User-ID": "bob", "X-Group-ID": "ops"},
            json={"kind": "context", "value": {"note": "two"}},
        )

        assert resp_one.status_code == 202
        assert resp_two.status_code == 202

        task_one.allow_plan.set()
        task_two.allow_plan.set()

        thread_one.join(timeout=2)
        thread_two.join(timeout=2)

        assert not thread_one.is_alive()
        assert not thread_two.is_alive()

        assert task_one.plan_contexts == [[{"note": "one"}]]
        assert task_two.plan_contexts == [[{"note": "two"}]]
        assert task_one.run_contexts == [[{"note": "one"}]]
        assert task_two.run_contexts == [[{"note": "two"}]]
    finally:
        remove_pipeline(run_one, task_name="parallel-context")
        remove_pipeline(run_two, task_name="parallel-context")<|MERGE_RESOLUTION|>--- conflicted
+++ resolved
@@ -107,14 +107,11 @@
     setup_scheduler(monkeypatch, tmp_path)
     client = TestClient(app)
 
-<<<<<<< HEAD
     resp = client.get(
         "/pipeline/example",
         headers={"X-User-ID": "bob", "X-Group-ID": "builders"},
     )
-=======
     resp = client.get("/pipeline/example", headers=auth_headers())
->>>>>>> c66c794e
     assert resp.status_code == 200
     assert resp.json() == events
 
@@ -161,38 +158,29 @@
 
     client = TestClient(app)
 
-<<<<<<< HEAD
     headers = {"X-User-ID": "user-a", "X-Group-ID": "alpha"}
 
     resp = client.get("/pipeline/example/audit", headers=headers)
-=======
     resp = client.get("/pipeline/example/audit", headers=auth_headers())
->>>>>>> c66c794e
     assert resp.status_code == 200
     assert resp.json() == scoped_events
 
     resp = client.get(
         "/pipeline/example/audit",
-<<<<<<< HEAD
         params={"user_hash": "user-a"},
         headers=headers,
-=======
         headers=auth_headers(),
         params={"user_hash": "user-a"},
->>>>>>> c66c794e
     )
     assert resp.status_code == 200
     assert resp.json() == scoped_events
 
     resp = client.get(
         "/pipeline/example/audit",
-<<<<<<< HEAD
         params={"group_id": "alpha"},
         headers=headers,
-=======
         headers=auth_headers(),
         params={"group_id": "beta"},
->>>>>>> c66c794e
     )
     assert resp.status_code == 200
     assert resp.json() == scoped_events
