--- conflicted
+++ resolved
@@ -53,27 +53,17 @@
     dispatched = []
 
     def fake_dispatch(event, payload, user_id=None, group_id=None):
-<<<<<<< HEAD
         dispatched.append((event, payload, user_id, group_id))
-=======
-        explains["called"] = (event, payload, user_id, group_id)
->>>>>>> 34af8a63
 
     monkeypatch.setattr(fds, "request_with_retry", fake_request)
     monkeypatch.setattr(fds, "emit_stage_update_event", fake_emit)
     monkeypatch.setattr(fds, "dispatch", fake_dispatch)
 
-<<<<<<< HEAD
     result = dispatch(
         "finance.decision.request",
         {"explain": True, "group_id": "g1", "budget": 100, "max_options": 3},
         user_id="alice",
-=======
-    result = fds.financial_decision_support(
-        {"explain": True, "budget": 100, "max_options": 3},
-        user_id="alice",
-        group_id="g1",
->>>>>>> 34af8a63
+
     )
 
     # ensure UME query
@@ -95,7 +85,6 @@
         n["type"] == "ProposedAction" and n["metrics"]["cost_of_deviation"] == 20
         for n in persist["nodes"]
     )
-<<<<<<< HEAD
     assert all(e["user_id"] == "alice" and e["group_id"] == "g1" for e in persist["edges"])
     assert any(
         e["src"] == "da1" and e["dst"] == "act1" and e["type"] == "CONSIDERS"
@@ -108,12 +97,6 @@
     assert dispatched[0][3] == "g1"
     assert dispatched[1][0] == "finance.explain.request"
     assert dispatched[1][1]["actions"][0]["id"] == "act1"
-=======
-    assert {"src": "da1", "dst": "act1", "type": "CONSIDERS"} in persist["edges"]
-    assert {"src": "act1", "dst": "acct1", "type": "OWNED_BY"} in persist["edges"]
-    assert emitted["event"] == ("finance.decision.result", "completed", "alice", "g1")
-    assert explains["called"][0] == "finance.explain.request"
-    assert explains["called"][3] == "g1"
->>>>>>> 34af8a63
+
     assert result["analysis"] == "da1"
     assert result["summary"]["cost_of_deviation"] == 50