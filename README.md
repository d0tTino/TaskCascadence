# Cascadence

Cascadence aims to provide a flexible framework for orchestrating complex, multi-step tasks. The project is inspired by the Product Requirements Document (PRD), which outlines features such as:

- Graph-based task definitions for clear dependency management.
- Plugin architecture allowing custom processors and extensions.
- Configurable execution engine supporting synchronous and asynchronous flows.
- Built-in instrumentation and monitoring.

This repository lays the groundwork for the Python package implementation.

## Temporal Integration

The :mod:`task_cascadence.temporal` module wraps the ``temporalio`` client.
Schedulers can use this backend to execute workflows remotely and replay
workflow histories for debugging purposes.

## Command Line Usage

After installing the package in an environment with ``typer`` available, the
``task`` command becomes available.  It exposes several sub-commands:

```bash
$ task list       # show all registered tasks
$ task run NAME   # execute a task
$ task disable NAME  # disable a task
```

The repository ships with a single ``example`` task to demonstrate the
mechanics.

The CLI's ``main`` function can also be called programmatically:

```python
from task_cascadence.cli import main

main([])  # run without command-line arguments
```

``main`` accepts an optional ``args`` list which defaults to ``[]`` and is
passed to the underlying Typer application.

## Schedule Persistence

``CronScheduler`` stores cron expressions in ``schedules.yml`` by default.  The
file is created next to the running application unless ``storage_path`` is
overridden.  It contains a simple YAML mapping of task class names to their
crontab schedules:

```yaml
ExampleTask: "0 12 * * *"
```

When a new ``CronScheduler`` instance starts it reads this file and re-creates
any jobs for which task objects are supplied via the ``tasks`` argument.  This
allows scheduled tasks to survive process restarts.

<<<<<<< HEAD
## Plugin Discovery

Additional tasks can be provided by external packages using the
``task_cascadence.plugins`` entry point group. Each entry should resolve to a
class deriving from :class:`~task_cascadence.plugins.BaseTask`. When the package
is imported these entry points are loaded automatically and registered with the
default scheduler.

An example ``pyproject.toml`` exposing a plugin looks like:

```toml
[project.entry-points."task_cascadence.plugins"]
demo = "myplugin:DemoTask"
```

Plugins implemented in Rust or Go can be built and served via a CronyxServer
instance. Set the ``CRONYX_BASE_URL`` environment variable to the server's URL
and Cascadence will fetch and register any advertised tasks on startup. Example
plugin source for Python, Rust and Go lives in the ``examples/`` directory.
=======
## n8n Export

Tasks registered with Cascadence can be exported as an n8n workflow using the
``export-n8n`` command:

```bash
$ task export-n8n workflow.json
```

The resulting ``workflow.json`` can be imported into your n8n instance by
selecting **Import from File** in the workflow menu and choosing the generated
file.
>>>>>>> 24b48b2e
<|MERGE_RESOLUTION|>--- conflicted
+++ resolved
@@ -55,7 +55,6 @@
 any jobs for which task objects are supplied via the ``tasks`` argument.  This
 allows scheduled tasks to survive process restarts.
 
-<<<<<<< HEAD
 ## Plugin Discovery
 
 Additional tasks can be provided by external packages using the
@@ -75,7 +74,7 @@
 instance. Set the ``CRONYX_BASE_URL`` environment variable to the server's URL
 and Cascadence will fetch and register any advertised tasks on startup. Example
 plugin source for Python, Rust and Go lives in the ``examples/`` directory.
-=======
+
 ## n8n Export
 
 Tasks registered with Cascadence can be exported as an n8n workflow using the
@@ -88,4 +87,3 @@
 The resulting ``workflow.json`` can be imported into your n8n instance by
 selecting **Import from File** in the workflow menu and choosing the generated
 file.
->>>>>>> 24b48b2e
