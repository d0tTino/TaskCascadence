--- conflicted
+++ resolved
@@ -9,7 +9,6 @@
 
 This repository lays the groundwork for the Python package implementation.
 
-<<<<<<< HEAD
 ## Command Line Usage
 
 After installing the package in an environment with ``typer`` available, the
@@ -23,16 +22,3 @@
 
 The repository ships with a single ``example`` task to demonstrate the
 mechanics.
-=======
-## External Wrappers
-
-Wrappers written in other languages (for example Rust or Go) can integrate with
-Cascadence by exposing HTTP endpoints that follow the CronyxServer API. At
-minimum the wrapper should implement:
-
-* `GET /tasks` - returns a JSON array of available tasks.
-* `GET /tasks/<id>` - returns a JSON description of a task.
-
-The :class:`CronyxServerLoader` plugin can then load these definitions at
-runtime.
->>>>>>> 303ef7bc
