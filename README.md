--- conflicted
+++ resolved
@@ -72,7 +72,6 @@
 any jobs for which task objects are supplied via the ``tasks`` argument.  This
 allows scheduled tasks to survive process restarts.
 
-<<<<<<< HEAD
 ## Scheduler Backend
 
 ``task_cascadence.initialize`` reads configuration to decide which scheduler
@@ -83,20 +82,7 @@
     scheduler: base
 
 This will select the simple in-memory scheduler instead.
-=======
-## User Identification
 
-``emit_task_spec`` and ``emit_task_run`` accept an optional ``user_id``
-parameter. The value is hashed with SHA-256 and stored in the ``user_hash``
-field of the emitted dataclass. Raw identifiers are never sent over the wire,
-allowing user-aware analytics without exposing sensitive information.
-
-```python
-from task_cascadence import ume
-
-ume.emit_task_spec(spec, user_id="alice")
-```
->>>>>>> 3f5e5d34
 
 ## Plugin Discovery
 
