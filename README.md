--- conflicted
+++ resolved
@@ -24,19 +24,12 @@
 $ task list       # show all registered tasks
 $ task run NAME   # execute a task
 $ task disable NAME  # disable a task
-<<<<<<< HEAD
 $ task webhook [--host HOST] [--port PORT]  # start webhook server
 ```
 
 ``task webhook`` launches a FastAPI application that dispatches incoming
 events to any registered :class:`WebhookTask` implementations.
-=======
-$ task metrics [--port PORT]  # start the metrics server
-```
 
-Running ``task metrics`` starts a small Prometheus server exposing
-runtime metrics on the specified port (default ``8000``).
->>>>>>> 6c4f14c2
 
 The repository ships with a single ``example`` task to demonstrate the
 mechanics.
